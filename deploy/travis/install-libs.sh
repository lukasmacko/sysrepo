--- conflicted
+++ resolved
@@ -44,11 +44,7 @@
 # libraries that we don't want to cache
 
 # libyang
-<<<<<<< HEAD
-if [[ "$TRAVIS_BRANCH" == "master" ]]; then
-=======
 if [[ "$TRAVIS_BRANCH" == *"master"* ]]; then
->>>>>>> f680917a
     git clone https://github.com/CESNET/libyang.git
 else
     git clone -b devel https://github.com/CESNET/libyang.git
