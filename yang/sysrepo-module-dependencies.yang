--- conflicted
+++ resolved
@@ -61,16 +61,15 @@
         description "TRUE if this is only submodule, FALSE in case of a proper module.";
     }
 
-<<<<<<< HEAD
     leaf implemented {
         type boolean;
         description "TRUE if this module is implemented and not just imported.";
-=======
+    }
+
     leaf has-data {
        type boolean;
        default true;
        description "TRUE if this module defines any data-carrying elements and not only data types and identities.";
->>>>>>> 38ed5ce7
     }
 
     container dependencies {
