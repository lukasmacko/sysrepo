--- conflicted
+++ resolved
@@ -1467,7 +1467,6 @@
     return SR_ERR_OK;
 
 cleanup:
-<<<<<<< HEAD
     if (NULL == sr_mem) {
         for (size_t i = 0; i < sr_value_cnt; i++) {
             sr__value__free_unpacked(gpb_values[i], NULL);
@@ -1475,12 +1474,6 @@
         free(gpb_values);
     } else {
         sr_mem_restore(&snapshot);
-=======
-    for (size_t i = 0; i < sr_value_cnt; i++) {
-        if (NULL != gpb_values[i]) {
-            sr__value__free_unpacked(gpb_values[i], NULL);
-        }
->>>>>>> f0ff4a1f
     }
     return rc;
 }
