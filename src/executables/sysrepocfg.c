--- conflicted
+++ resolved
@@ -1225,23 +1225,6 @@
         sr_log_stderr(log_level);
     }
 
-<<<<<<< HEAD
-    /* connect to sysrepo (for running datastore only) */
-    if (datastore == SRCFG_STORE_RUNNING) {
-        rc = sr_connect("sysrepocfg", SR_CONN_DEFAULT, &srcfg_connection);
-        if (SR_ERR_OK == rc) {
-            rc = sr_session_start(srcfg_connection, SR_DS_RUNNING, SR_SESS_DEFAULT, &srcfg_session);
-        }
-        if (SR_ERR_OK == rc) {
-            // TODO: remove the subscription from sysrepocfg
-            rc = sr_module_change_subscribe(srcfg_session, module_name, srcfg_module_change_cb, NULL,
-                    0, SR_SUBSCR_DEFAULT, &srcfg_subscription);
-        }
-        if (SR_ERR_OK != rc) {
-            srcfg_report_error(rc);
-            goto terminate;
-        }
-=======
     /* connect to sysrepo */
     rc = sr_connect("sysrepocfg", SR_CONN_DEFAULT, &srcfg_connection);
     if (SR_ERR_OK == rc) {
@@ -1249,14 +1232,14 @@
                               SR_SESS_DEFAULT, &srcfg_session);
     }
     if (SR_ERR_OK == rc) {
-        rc = sr_module_change_subscribe(srcfg_session, module_name, SR_EV_NOTIFY, true, 0,
-                                        srcfg_module_change_cb, NULL, &srcfg_subscription);
+        // TODO: remove the subscription from sysrepocfg
+        rc = sr_module_change_subscribe(srcfg_session, module_name, srcfg_module_change_cb, NULL,
+                0, SR_SUBSCR_DEFAULT, &srcfg_subscription);
     }
     if (SR_ERR_OK != rc) {
         srcfg_report_error(rc);
         printf("Unable to subscribe for module changes in sysrepo. Cancelling the operation.\n");
         goto terminate;
->>>>>>> 6a962c0a
     }
 
     /* call selected operation */
