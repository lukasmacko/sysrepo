--- conflicted
+++ resolved
@@ -282,94 +282,6 @@
 }
 
 /**
-<<<<<<< HEAD
-=======
- * @brief Initializes unix-domain socket server for subscriber connections.
- */
-static int
-cl_sm_server_init(cl_sm_ctx_t *sm_ctx)
-{
-    int path_len = 0, fd = -1, fd_tmp = -1, ret = 0;
-    int rc = SR_ERR_OK;
-    struct sockaddr_un addr;
-    mode_t old_umask = 0;
-
-    /* generate socket path */
-    path_len = snprintf(NULL, 0, "%s.%d.XXXXXX.sock", CL_SUBSCRIPTIONS_PATH_PREFIX, getpid());
-    sm_ctx->socket_path = calloc(path_len + 1, sizeof(*sm_ctx->socket_path));
-    CHECK_NULL_NOMEM_RETURN(sm_ctx->socket_path);
-
-    snprintf(sm_ctx->socket_path, path_len + 1, "%s.%d.XXXXXX.sock", CL_SUBSCRIPTIONS_PATH_PREFIX, getpid());
-    unlink(sm_ctx->socket_path);
-    fd_tmp = mkstemps(sm_ctx->socket_path, 5);
-    if (-1 != fd_tmp) {
-        close(fd_tmp);
-        unlink(sm_ctx->socket_path);
-    }
-
-    SR_LOG_DBG("Initializing sysrepo subscription server at socket=%s", sm_ctx->socket_path);
-
-    /* create listening socket */
-    fd = socket(AF_UNIX, SOCK_STREAM, 0);
-    if (-1 == fd) {
-        SR_LOG_ERR("Socket create error: %s", sr_strerror_safe(errno));
-        rc = SR_ERR_INIT_FAILED;
-        goto cleanup;
-    }
-
-    /* set socket to nonblocking mode */
-    rc = sr_fd_set_nonblock(fd);
-    CHECK_RC_MSG_GOTO(rc, cleanup, "Cannot set socket to nonblocking mode.");
-
-    memset(&addr, 0, sizeof(addr));
-    addr.sun_family = AF_UNIX;
-    strncpy(addr.sun_path, sm_ctx->socket_path, sizeof(addr.sun_path)-1);
-
-    /* create the unix-domain socket writable to anyone */
-    old_umask = umask(0);
-    ret = bind(fd, (struct sockaddr*)&addr, sizeof(addr));
-    umask(old_umask);
-    CHECK_ZERO_LOG_GOTO(ret, rc, SR_ERR_INIT_FAILED, cleanup, "Socket bind error: %s", sr_strerror_safe(errno));
-
-    ret = listen(fd, SOMAXCONN);
-    CHECK_ZERO_LOG_GOTO(ret, rc, SR_ERR_INIT_FAILED, cleanup, "Socket listen error: %s", sr_strerror_safe(errno));
-
-    sm_ctx->listen_socket_fd = fd;
-    return SR_ERR_OK;
-
-cleanup:
-    if (-1 != fd) {
-        close(fd);
-    }
-    if (NULL != sm_ctx->socket_path) {
-        unlink(sm_ctx->socket_path);
-        free(sm_ctx->socket_path);
-        sm_ctx->socket_path = NULL;
-    }
-    return rc;
-}
-
-/**
- * @brief Destroys the unix-domain socket server for subscriber connections.
- */
-static void
-cl_sm_server_cleanup(cl_sm_ctx_t *sm_ctx)
-{
-    CHECK_NULL_ARG_VOID(sm_ctx);
-
-    if (-1 != sm_ctx->listen_socket_fd) {
-        close(sm_ctx->listen_socket_fd);
-        sm_ctx->listen_socket_fd = -1;
-    }
-    if (NULL != sm_ctx->socket_path) {
-        unlink(sm_ctx->socket_path);
-        free(sm_ctx->socket_path);
-        sm_ctx->socket_path = NULL;
-    }
-}
-
-/**
->>>>>>> 1c633f77
  * @brief Expands the size of the buffer of given connection.
  */
 static int
@@ -396,8 +308,6 @@
 }
 
 /**
-<<<<<<< HEAD
-=======
  * @brief Flush contents of the output buffer of the given connection.
  */
 static int
@@ -450,50 +360,6 @@
 }
 
 /**
- * @brief Sends a message to the recipient identified by session context.
- */
-static int
-cl_sm_msg_send_connection(cl_sm_ctx_t *sm_ctx, cl_sm_conn_ctx_t *conn, Sr__Msg *msg)
-{
-    cl_sm_buffer_t *buff = NULL;
-    size_t msg_size = 0;
-    int rc = SR_ERR_OK;
-
-    CHECK_NULL_ARG3(sm_ctx, conn, msg);
-
-    buff = &conn->out_buff;
-
-    /* find out required message size */
-    msg_size = sr__msg__get_packed_size(msg);
-    if ((msg_size <= 0) || (msg_size > SR_MAX_MSG_SIZE)) {
-        SR_LOG_ERR("Unable to send the message of size %zuB.", msg_size);
-        return SR_ERR_INTERNAL;
-    }
-
-    /* expand the buffer if needed */
-    rc = cl_sm_conn_buffer_expand(conn, buff, SR_MSG_PREAM_SIZE + msg_size);
-
-    if (SR_ERR_OK == rc) {
-        /* write the pramble */
-        sr_uint32_to_buff(msg_size, (buff->data + buff->pos));
-        buff->pos += SR_MSG_PREAM_SIZE;
-
-        /* write the message */
-        sr__msg__pack(msg, (buff->data + buff->pos));
-        buff->pos += msg_size;
-
-        /* flush the buffer */
-        rc = cl_sm_conn_out_buff_flush(sm_ctx, conn);
-        if ((conn->close_requested) || (SR_ERR_OK != rc)) {
-            cl_sm_conn_close(sm_ctx, conn);
-        }
-    }
-
-    return rc;
-}
-
-/**
->>>>>>> 1c633f77
  * @brief Get (prepare) configuration session that can be used from notification callback.
  */
 static int
@@ -631,58 +497,6 @@
     }
 
     return SR_ERR_OK;
-}
-
-/**
- * @brief Flush contents of the output buffer of the given connection.
- */
-static int
-cl_sm_conn_out_buff_flush(cl_sm_ctx_t *sm_ctx, cl_sm_conn_ctx_t *conn)
-{
-    cl_sm_buffer_t *buff = NULL;
-    int written = 0;
-    size_t buff_size = 0, buff_pos = 0;
-    int rc = SR_ERR_OK;
-
-    CHECK_NULL_ARG2(sm_ctx, conn);
-
-    buff = &conn->out_buff;
-    buff_size = buff->pos;
-    buff_pos = conn->out_buff.start;
-
-    SR_LOG_DBG("Sending %zu bytes of data.", (buff_size - buff_pos));
-
-    do {
-        /* try to send all data */
-        written = send(conn->fd, (buff->data + buff_pos), (buff_size - buff_pos), 0);
-        if (written > 0) {
-            SR_LOG_DBG("%d bytes of data sent.", written);
-            buff_pos += written;
-        } else {
-            if ((EWOULDBLOCK == errno) || (EAGAIN == errno)) {
-                /* no more data can be sent now */
-                SR_LOG_DBG("fd %d would block", conn->fd);
-                /* mark the position where the unsent data start */
-                conn->out_buff.start = buff_pos;
-                /* monitor fd for writable event */
-                ev_io_start(sm_ctx->event_loop, &conn->write_watcher);
-                break;
-            } else {
-                /* error by writing - close the connection due to an error */
-                SR_LOG_ERR("Error by writing data to fd %d: %s.", conn->fd, strerror(errno));
-                conn->close_requested = true;
-                break;
-            }
-        }
-    } while ((buff_pos < buff_size) && (written > 0));
-
-    if (buff_size == buff_pos) {
-        /* no more data left in the buffer */
-        buff->pos = 0;
-        conn->out_buff.start = 0;
-    }
-
-    return rc;
 }
 
 /**
