/**
 * @file request_processor.c
 * @author Rastislav Szabo <raszabo@cisco.com>, Lukas Macko <lmacko@cisco.com>,
 *         Milan Lenco <milan.lenco@pantheon.tech>
 * @brief Implementation of Sysrepo's Request Processor.
 *
 * @copyright
 * Copyright 2015 Cisco Systems, Inc.
 *
 * Licensed under the Apache License, Version 2.0 (the "License");
 * you may not use this file except in compliance with the License.
 * You may obtain a copy of the License at
 *
 *    http://www.apache.org/licenses/LICENSE-2.0
 *
 * Unless required by applicable law or agreed to in writing, software
 * distributed under the License is distributed on an "AS IS" BASIS,
 * WITHOUT WARRANTIES OR CONDITIONS OF ANY KIND, either express or implied.
 * See the License for the specific language governing permissions and
 * limitations under the License.
 */

#include <time.h>
#include <unistd.h>
#include <inttypes.h>
#include <pthread.h>

#include "sr_common.h"
#include "access_control.h"
#include "connection_manager.h"
#include "notification_processor.h"
#include "data_manager.h"
#include "rp_internal.h"
#include "rp_dt_get.h"
#include "rp_dt_edit.h"

#define RP_INIT_REQ_QUEUE_SIZE 10    /**< Initial size of the request queue. */

/*
 * Attributes that can significantly affect performance of the threadpool.
 */
#define RP_REQ_PER_THREADS 2           /**< Number of requests that can be WAITING in queue per each thread before waking up another thread. */
#define RP_THREAD_SPIN_TIMEOUT 500000  /**< Time in nanoseconds (500000 equals to a half of a millisecond).
                                            Enables thread spinning if a thread needs to be woken up again in less than this timeout. */
#define RP_THREAD_SPIN_MIN 1000        /**< Minimum number of cycles that a thread will spin before going to sleep, if spin is enabled. */
#define RP_THREAD_SPIN_MAX 1000000     /**< Maximum number of cycles that a thread can spin before going to sleep. */

/**
 * @brief Request context (for storing requests inside of the request queue).
 */
typedef struct rp_request_s {
    rp_session_t *session;  /**< Request Processor's session. */
    Sr__Msg *msg;           /**< Message to be processed. */
} rp_request_t;

/**
 * @brief Copy errors saved in the Data Manager session into the GPB response.
 */
static int
rp_resp_fill_errors(Sr__Msg *msg, dm_session_t *dm_session)
{
    CHECK_NULL_ARG2(msg, dm_session);
    int rc = SR_ERR_OK;

    if (!dm_has_error(dm_session)) {
        return SR_ERR_OK;
    }

    msg->response->error = calloc(1, sizeof(Sr__Error));
    if (NULL == msg->response->error) {
        SR_LOG_ERR_MSG("Memory allocation failed");
        return SR_ERR_NOMEM;
    }
    sr__error__init(msg->response->error);
    rc = dm_copy_errors(dm_session, &msg->response->error->message, &msg->response->error->xpath);
    return rc;
}

/**
 * @brief Verifies that the requested commit context still exists. Copies data tree from commit context to the session if
 * needed.
 */
static int
rp_check_notif_session(rp_ctx_t *rp_ctx, rp_session_t *session, Sr__Msg *msg)
{
    int rc = SR_ERR_OK;
    dm_commit_context_t *c_ctx = NULL;
    char *module_name = NULL;
    const char *xpath = NULL;
    dm_commit_ctxs_t *dm_ctxs = NULL;
    uint32_t id = session->commit_id;

    rc = dm_get_commit_ctxs(rp_ctx->dm_ctx, &dm_ctxs);
    CHECK_RC_MSG_RETURN(rc, "Get commit ctx failed");
    pthread_rwlock_rdlock(&dm_ctxs->lock);

    rc = dm_get_commit_context(rp_ctx->dm_ctx, id, &c_ctx);
    CHECK_RC_MSG_GOTO(rc, cleanup, "Get commit context failed");
    if (NULL == c_ctx) {
        SR_LOG_ERR("Commit context with id %d can not be found", id);
        dm_report_error(session->dm_session, "Commit data are not available anymore", NULL, SR_ERR_INTERNAL);
        goto cleanup;
    }

    if (SR__OPERATION__GET_ITEM == msg->request->operation) {
        xpath = msg->request->get_item_req->xpath;
    } else if (SR__OPERATION__GET_ITEMS == msg->request->operation) {
        xpath = msg->request->get_items_req->xpath;
    } else if (SR__OPERATION__GET_CHANGES == msg->request->operation) {
        xpath = msg->request->get_changes_req->xpath;
    } else {
        SR_LOG_WRN_MSG("Check notif session called for unknown operation");
    }

    rc = sr_copy_first_ns(xpath, &module_name);
    CHECK_RC_LOG_GOTO(rc, cleanup, "Copy first ns failed for xpath %s", xpath);

    /* copy requested model from commit context */
    rc = dm_copy_if_not_loaded(rp_ctx->dm_ctx,  c_ctx->session, session->dm_session, module_name);
    free(module_name);
cleanup:
    pthread_rwlock_unlock(&dm_ctxs->lock);
    return rc;
}

/**
 * @brief Processes a list_schemas request.
 */
static int
rp_list_schemas_req_process(const rp_ctx_t *rp_ctx, const rp_session_t *session, Sr__Msg *msg)
{
    Sr__Msg *resp = NULL;
    sr_schema_t *schemas = NULL;
    size_t schema_cnt = 0;
    int rc = SR_ERR_OK;

    CHECK_NULL_ARG5(rp_ctx, session, msg, msg->request, msg->request->list_schemas_req);

    SR_LOG_DBG_MSG("Processing list_schemas request.");

    /* allocate the response */
    rc = sr_gpb_resp_alloc(SR__OPERATION__LIST_SCHEMAS, session->id, &resp);
    if (SR_ERR_OK != rc) {
        SR_LOG_ERR_MSG("Cannot allocate list_schemas response.");
        return SR_ERR_NOMEM;
    }

    /* retrieve schemas from DM */
    rc = dm_list_schemas(rp_ctx->dm_ctx, session->dm_session, &schemas, &schema_cnt);

    /* copy schemas to response */
    if (SR_ERR_OK == rc) {
        rc = sr_schemas_sr_to_gpb(schemas, schema_cnt, &resp->response->list_schemas_resp->schemas);
    }
    if (SR_ERR_OK == rc) {
        resp->response->list_schemas_resp->n_schemas = schema_cnt;
    }
    sr_free_schemas(schemas, schema_cnt);

    /* set response result code */
    resp->response->result = rc;

    /* send the response */
    rc = cm_msg_send(rp_ctx->cm_ctx, resp);

    return rc;
}

/**
 * @brief Processes a get_schema request.
 */
static int
rp_get_schema_req_process(const rp_ctx_t *rp_ctx, const rp_session_t *session, Sr__Msg *msg)
{
    Sr__Msg *resp = NULL;
    int rc = SR_ERR_OK;

    CHECK_NULL_ARG5(rp_ctx, session, msg, msg->request, msg->request->get_schema_req);

    SR_LOG_DBG_MSG("Processing get_schema request.");

    /* allocate the response */
    rc = sr_gpb_resp_alloc(SR__OPERATION__GET_SCHEMA, session->id, &resp);
    if (SR_ERR_OK != rc) {
        SR_LOG_ERR_MSG("Cannot allocate get_schema response.");
        return SR_ERR_NOMEM;
    }

    /* set response result code */
    resp->response->result = dm_get_schema(rp_ctx->dm_ctx,
            msg->request->get_schema_req->module_name,
            msg->request->get_schema_req->revision,
            msg->request->get_schema_req->submodule_name,
            msg->request->get_schema_req->yang_format,
            &resp->response->get_schema_resp->schema_content);

    /* send the response */
    rc = cm_msg_send(rp_ctx->cm_ctx, resp);

    return rc;
}

/**
 * @brief Processes a module_install request.
 */
static int
rp_module_install_req_process(const rp_ctx_t *rp_ctx, const rp_session_t *session, Sr__Msg *msg)
{
    Sr__Msg *resp = NULL;
    int rc = SR_ERR_OK, oper_rc = SR_ERR_OK;

    CHECK_NULL_ARG5(rp_ctx, session, msg, msg->request, msg->request->module_install_req);

    SR_LOG_DBG_MSG("Processing module_install request.");

    rc = ac_check_module_permissions(session->ac_session, msg->request->module_install_req->module_name, AC_OPER_READ_WRITE);
    if (SR_ERR_OK != rc) {
        SR_LOG_ERR("Access control check failed for xpath '%s'", msg->request->module_install_req->module_name);
        return rc;
    }

    /* allocate the response */
    rc = sr_gpb_resp_alloc(SR__OPERATION__MODULE_INSTALL, session->id, &resp);
    if (SR_ERR_OK != rc) {
        SR_LOG_ERR_MSG("Cannot allocate module_install response.");
        return SR_ERR_NOMEM;
    }

    /* install the module in the DM */
    oper_rc = msg->request->module_install_req->installed ?
            dm_install_module(rp_ctx->dm_ctx,
            msg->request->module_install_req->module_name,
            msg->request->module_install_req->revision)
            :
            dm_uninstall_module(rp_ctx->dm_ctx,
            msg->request->module_install_req->module_name,
            msg->request->module_install_req->revision);

    /* set response code */
    resp->response->result = oper_rc;

    /* send the response */
    rc = cm_msg_send(rp_ctx->cm_ctx, resp);

    /* notify subscribers */
    if (SR_ERR_OK == oper_rc) {
        rc = np_module_install_notify(rp_ctx->np_ctx, msg->request->module_install_req->module_name,
                msg->request->module_install_req->revision, msg->request->module_install_req->installed);
    }

    return rc;
}

/**
 * @brief Processes a feature_enable request.
 */
static int
rp_feature_enable_req_process(const rp_ctx_t *rp_ctx, const rp_session_t *session, Sr__Msg *msg)
{
    Sr__Msg *resp = NULL;
    int rc = SR_ERR_OK, oper_rc = SR_ERR_OK;

    CHECK_NULL_ARG5(rp_ctx, session, msg, msg->request, msg->request->feature_enable_req);

    SR_LOG_DBG_MSG("Processing feature_enable request.");

    /* allocate the response */
    rc = sr_gpb_resp_alloc(SR__OPERATION__FEATURE_ENABLE, session->id, &resp);
    if (SR_ERR_OK != rc) {
        SR_LOG_ERR_MSG("Cannot allocate feature_enable response.");
        return SR_ERR_NOMEM;
    }

    Sr__FeatureEnableReq *req = msg->request->feature_enable_req;

    /* enable the feature in the DM */
    oper_rc = dm_feature_enable(rp_ctx->dm_ctx, req->module_name, req->feature_name, req->enabled);

    /* enable the feature in persistent data */
    if (SR_ERR_OK == oper_rc) {
        oper_rc = pm_save_feature_state(rp_ctx->pm_ctx, session->user_credentials,
                req->module_name, req->feature_name, req->enabled);
        if (SR_ERR_OK != oper_rc) {
            /* rollback of the change in DM */
            dm_feature_enable(rp_ctx->dm_ctx, req->module_name, req->feature_name, !req->enabled);
        }
    }

    /* set response code */
    resp->response->result = oper_rc;

    /* send the response */
    rc = cm_msg_send(rp_ctx->cm_ctx, resp);

    /* notify subscribers */
    if (SR_ERR_OK == oper_rc) {
        rc = np_feature_enable_notify(rp_ctx->np_ctx, msg->request->feature_enable_req->module_name,
                msg->request->feature_enable_req->feature_name, msg->request->feature_enable_req->enabled);
    }

    return rc;
}

/**
 * @brief Processes a get_item request.
 */
static int
rp_get_item_req_process(rp_ctx_t *rp_ctx, rp_session_t *session, Sr__Msg *msg, bool *skip_msg_cleanup)
{
    int rc = SR_ERR_OK;

    CHECK_NULL_ARG5(rp_ctx, session, msg, msg->request, msg->request->get_item_req);

    SR_LOG_DBG_MSG("Processing get_item request.");

    Sr__Msg *resp = NULL;
    rc = sr_gpb_resp_alloc(SR__OPERATION__GET_ITEM, session->id, &resp);
    CHECK_RC_MSG_RETURN(rc, "Gpb response allocation failed");

    sr_val_t *value = NULL;
    char *xpath = msg->request->get_item_req->xpath;

    if (session->options & SR__SESSION_FLAGS__SESS_NOTIFICATION) {
        rc = rp_check_notif_session(rp_ctx, session, msg);
        CHECK_RC_MSG_GOTO(rc, cleanup, "Check notif session failed");
    }

    MUTEX_LOCK_TIMED_CHECK_GOTO(&session->cur_req_mutex, rc, cleanup);
    if (RP_REQ_FINISHED == session->state) {
        session->state = RP_REQ_NEW;
    } else if (RP_REQ_WAITING_FOR_DATA == session->state) {
        if (msg == session->req) {
            SR_LOG_ERR("Time out waiting for operational data expired before all responses have been received, session id = %u", session->id);
        } else {
            SR_LOG_ERR("A request was not processed, probably invalid state, session id = %u", session->id);
            sr__msg__free_unpacked(session->req, NULL);
            session->state = RP_REQ_NEW;
        }
    }
    /* we do not need to keep the pointer to the request */
    session->req = NULL;

    /* get value from data manager */
    rc = rp_dt_get_value_wrapper(rp_ctx, session, xpath, &value);
    if (SR_ERR_OK != rc && SR_ERR_NOT_FOUND != rc) {
        SR_LOG_ERR("Get item failed for '%s', session id=%"PRIu32".", xpath, session->id);
    }

    if (RP_REQ_WAITING_FOR_DATA == session->state) {
        SR_LOG_DBG_MSG("Request paused, waiting for data");
        /* we are waiting for operational data do not free the request */
        *skip_msg_cleanup = true;
        /* save message */
        session->req = msg;
        //TODO: setup timeout
        sr__msg__free_unpacked(resp, NULL);
        pthread_mutex_unlock(&session->cur_req_mutex);
        return rc;
    }

    pthread_mutex_unlock(&session->cur_req_mutex);

    /* copy value to gpb */
    if (SR_ERR_OK == rc) {
        rc = sr_dup_val_t_to_gpb(value, &resp->response->get_item_resp->value);
        if (SR_ERR_OK != rc) {
            SR_LOG_ERR("Copying sr_val_t to gpb failed for xpath '%s'", xpath);
        }
    }

cleanup:
    /* set response code */
    resp->response->result = rc;

    rc = rp_resp_fill_errors(resp, session->dm_session);
    if (SR_ERR_OK != rc) {
        SR_LOG_ERR_MSG("Copying errors to gpb failed");
    }

    rc = cm_msg_send(rp_ctx->cm_ctx, resp);

    sr_free_val(value);

    return rc;
}

/**
 * @brief Processes a get_items request.
 */
static int
rp_get_items_req_process(rp_ctx_t *rp_ctx, rp_session_t *session, Sr__Msg *msg, bool *skip_msg_cleanup)
{
    sr_val_t *values = NULL;
    size_t count = 0, limit = 0, offset = 0;
    char *xpath = NULL;
    int rc = SR_ERR_OK;

    CHECK_NULL_ARG5(rp_ctx, session, msg, msg->request, msg->request->get_items_req);

    SR_LOG_DBG_MSG("Processing get_items request.");

    Sr__Msg *resp = NULL;
    rc = sr_gpb_resp_alloc(SR__OPERATION__GET_ITEMS, session->id, &resp);
    CHECK_RC_MSG_RETURN(rc, "Gpb response allocation failed");

    if (session->options & SR__SESSION_FLAGS__SESS_NOTIFICATION) {
        rc = rp_check_notif_session(rp_ctx, session, msg);
        CHECK_RC_MSG_GOTO(rc, cleanup, "Check notif session failed");
    }

    MUTEX_LOCK_TIMED_CHECK_GOTO(&session->cur_req_mutex, rc, cleanup);
    if (RP_REQ_FINISHED == session->state) {
        session->state = RP_REQ_NEW;
    } else if (RP_REQ_WAITING_FOR_DATA == session->state) {
        if (msg == session->req) {
            SR_LOG_ERR("Time out waiting for operational data expired before all responses have been received, session id = %u", session->id);
        } else {
            SR_LOG_ERR("A request was not processed, probably invalid state, session id = %u", session->id);
            sr__msg__free_unpacked(session->req, NULL);
            session->state = RP_REQ_NEW;
        }
    }
    /* we do not need to keep the pointer to the request */
    session->req = NULL;

    xpath = msg->request->get_items_req->xpath;
    offset = msg->request->get_items_req->offset;
    limit = msg->request->get_items_req->limit;

    if (msg->request->get_items_req->has_offset || msg->request->get_items_req->has_limit) {
        rc = rp_dt_get_values_wrapper_with_opts(rp_ctx, session, &session->get_items_ctx, xpath,
                offset, limit, &values, &count);
    } else {
        rc = rp_dt_get_values_wrapper(rp_ctx, session, xpath, &values, &count);
    }

    if (SR_ERR_OK != rc) {
        if (SR_ERR_NOT_FOUND != rc) {
            SR_LOG_ERR("Get items failed for '%s', session id=%"PRIu32".", xpath, session->id);
        }
        pthread_mutex_unlock(&session->cur_req_mutex);
        goto cleanup;
    }

    if (RP_REQ_WAITING_FOR_DATA == session->state) {
        SR_LOG_DBG_MSG("Request paused, waiting for data");
        /* we are waiting for operational data do not free the request */
        *skip_msg_cleanup = true;
        /* save message */
        session->req = msg;
        //TODO: setup timeout
        sr__msg__free_unpacked(resp, NULL);
        pthread_mutex_unlock(&session->cur_req_mutex);
        return rc;
    }

    SR_LOG_DBG("%zu items found for '%s', session id=%"PRIu32".", count, xpath, session->id);
    pthread_mutex_unlock(&session->cur_req_mutex);

    /* copy values to gpb */
    rc = sr_values_sr_to_gpb(values, count, &resp->response->get_items_resp->values, &resp->response->get_items_resp->n_values);
    CHECK_RC_MSG_GOTO(rc, cleanup, "Copying values to GPB failed.");

cleanup:
    /* set response code */
    resp->response->result = rc;

    rc = rp_resp_fill_errors(resp, session->dm_session);
    if (SR_ERR_OK != rc) {
        SR_LOG_ERR_MSG("Copying errors to gpb failed");
    }

    rc = cm_msg_send(rp_ctx->cm_ctx, resp);
    sr_free_values(values, count);

    return rc;
}

/**
 * @brief Processes a set_item request.
 */
static int
rp_set_item_req_process(rp_ctx_t *rp_ctx, rp_session_t *session, Sr__Msg *msg)
{
    Sr__Msg *resp = NULL;
    char *xpath = NULL;
    sr_val_t *value = NULL;
    int rc = SR_ERR_OK;

    CHECK_NULL_ARG5(rp_ctx, session, msg, msg->request, msg->request->set_item_req);

    SR_LOG_DBG_MSG("Processing set_item request.");

    xpath = msg->request->set_item_req->xpath;

    /* allocate the response */
    rc = sr_gpb_resp_alloc(SR__OPERATION__SET_ITEM, session->id, &resp);
    if (SR_ERR_OK != rc) {
        SR_LOG_ERR_MSG("Allocation of set_item response failed.");
        free(value);
        return SR_ERR_NOMEM;
    }

    if (NULL != msg->request->set_item_req->value) {
        /* copy the value from gpb */
        value = calloc(1, sizeof(*value));
        rc = sr_copy_gpb_to_val_t(msg->request->set_item_req->value, value);
        if (SR_ERR_OK != rc) {
            SR_LOG_ERR("Copying gpb value to sr_val_t failed for xpath '%s'", xpath);
            free(value);
        }

        /* set the value in data manager */
        if (SR_ERR_OK == rc) {
            rc = rp_dt_set_item_wrapper(rp_ctx, session, xpath, value, msg->request->set_item_req->options);
        }
    }
    else{
        /* when creating list or presence container value can be NULL */
        rc = rp_dt_set_item_wrapper(rp_ctx, session, xpath, NULL, msg->request->set_item_req->options);
    }

    if (SR_ERR_OK != rc) {
        SR_LOG_ERR("Set item failed for '%s', session id=%"PRIu32".", xpath, session->id);
    }

    /* set response code */
    resp->response->result = rc;

    rc = rp_resp_fill_errors(resp, session->dm_session);
    if (SR_ERR_OK != rc) {
        SR_LOG_ERR_MSG("Copying errors to gpb failed");
    }

    /* send the response */
    rc = cm_msg_send(rp_ctx->cm_ctx, resp);

    return rc;
}

/**
 * @brief Processes a delete_item request.
 */
static int
rp_delete_item_req_process(rp_ctx_t *rp_ctx, rp_session_t *session, Sr__Msg *msg)
{
    Sr__Msg *resp = NULL;
    char *xpath = NULL;
    int rc = SR_ERR_OK;

    CHECK_NULL_ARG5(rp_ctx, session, msg, msg->request, msg->request->delete_item_req);

    SR_LOG_DBG_MSG("Processing delete_item request.");

    xpath = msg->request->delete_item_req->xpath;

    /* allocate the response */
    rc = sr_gpb_resp_alloc(SR__OPERATION__DELETE_ITEM, session->id, &resp);
    if (SR_ERR_OK != rc) {
        SR_LOG_ERR_MSG("Allocation of delete_item response failed.");
        return SR_ERR_NOMEM;
    }

    /* delete the item in data manager */
    rc = rp_dt_delete_item_wrapper(rp_ctx, session, xpath, msg->request->delete_item_req->options);
    if (SR_ERR_OK != rc){
        SR_LOG_ERR("Delete item failed for '%s', session id=%"PRIu32".", xpath, session->id);
    }

    /* set response code */
    resp->response->result = rc;

    rc = rp_resp_fill_errors(resp, session->dm_session);
    if (SR_ERR_OK != rc) {
        SR_LOG_ERR_MSG("Copying errors to gpb failed");
    }

    /* send the response */
    rc = cm_msg_send(rp_ctx->cm_ctx, resp);

    return rc;
}

/**
 * @brief Processes a move_item request.
 */
static int
rp_move_item_req_process(rp_ctx_t *rp_ctx, rp_session_t *session, Sr__Msg *msg)
{
    Sr__Msg *resp = NULL;
    char *xpath = NULL;
    char *relative_item = NULL;
    int rc = SR_ERR_OK;

    CHECK_NULL_ARG5(rp_ctx, session, msg, msg->request, msg->request->move_item_req);

    SR_LOG_DBG_MSG("Processing move_item request.");

    xpath = msg->request->move_item_req->xpath;
    relative_item = msg->request->move_item_req->relative_item;

    /* allocate the response */
    rc = sr_gpb_resp_alloc(SR__OPERATION__MOVE_ITEM, session->id, &resp);
    if (SR_ERR_OK != rc) {
        SR_LOG_ERR_MSG("Allocation of move_item response failed.");
        return SR_ERR_NOMEM;
    }

    rc = rp_dt_move_list_wrapper(rp_ctx, session, xpath,
            sr_move_direction_gpb_to_sr(msg->request->move_item_req->position), relative_item);

    /* set response code */
    resp->response->result = rc;

    rc = rp_resp_fill_errors(resp, session->dm_session);
    if (SR_ERR_OK != rc) {
        SR_LOG_ERR_MSG("Copying errors to gpb failed");
    }

    /* send the response */
    rc = cm_msg_send(rp_ctx->cm_ctx, resp);

    return rc;
}

/**
 * @brief Processes a validate request.
 */
static int
rp_validate_req_process(const rp_ctx_t *rp_ctx, const rp_session_t *session, Sr__Msg *msg)
{
    Sr__Msg *resp = NULL;
    int rc = SR_ERR_OK;

    CHECK_NULL_ARG5(rp_ctx, session, msg, msg->request, msg->request->validate_req);

    SR_LOG_DBG_MSG("Processing validate request.");

    /* allocate the response */
    rc = sr_gpb_resp_alloc(SR__OPERATION__VALIDATE, session->id, &resp);
    if (SR_ERR_OK != rc) {
        SR_LOG_ERR_MSG("Allocation of validate response failed.");
        return SR_ERR_NOMEM;
    }

    sr_error_info_t *errors = NULL;
    size_t err_cnt = 0;
    rc = dm_validate_session_data_trees(rp_ctx->dm_ctx, session->dm_session, &errors, &err_cnt);

    /* set response code */
    resp->response->result = rc;

    /* copy error information to GPB  (if any) */
    if (err_cnt > 0) {
        sr_gpb_fill_errors(errors, err_cnt, &resp->response->validate_resp->errors, &resp->response->validate_resp->n_errors);
        sr_free_errors(errors, err_cnt);
    }

    /* send the response */
    rc = cm_msg_send(rp_ctx->cm_ctx, resp);

    return rc;
}

/**
 * @brief Processes a commit request.
 */
static int
rp_commit_req_process(rp_ctx_t *rp_ctx, rp_session_t *session, Sr__Msg *msg)
{
    Sr__Msg *resp = NULL;
    int rc = SR_ERR_OK;

    CHECK_NULL_ARG5(rp_ctx, session, msg, msg->request, msg->request->commit_req);

    SR_LOG_DBG_MSG("Processing commit request.");

    /* allocate the response */
    rc = sr_gpb_resp_alloc(SR__OPERATION__COMMIT, session->id, &resp);
    if (SR_ERR_OK != rc) {
        SR_LOG_ERR_MSG("Allocation of commit response failed.");
        return SR_ERR_NOMEM;
    }

    sr_error_info_t *errors = NULL;
    size_t err_cnt = 0;
    rc = rp_dt_commit(rp_ctx, session, &errors, &err_cnt);

    /* set response code */
    resp->response->result = rc;

    /* copy error information to GPB  (if any) */
    if (err_cnt > 0) {
        sr_gpb_fill_errors(errors, err_cnt, &resp->response->commit_resp->errors, &resp->response->commit_resp->n_errors);
        sr_free_errors(errors, err_cnt);
    }

    /* send the response */
    rc = cm_msg_send(rp_ctx->cm_ctx, resp);

    return rc;
}

/**
 * @brief Processes a discard_changes request.
 */
static int
rp_discard_changes_req_process(const rp_ctx_t *rp_ctx, const rp_session_t *session, Sr__Msg *msg)
{
    Sr__Msg *resp = NULL;
    int rc = SR_ERR_OK;

    CHECK_NULL_ARG5(rp_ctx, session, msg, msg->request, msg->request->discard_changes_req);

    SR_LOG_DBG_MSG("Processing discard_changes request.");

    /* allocate the response */
    rc = sr_gpb_resp_alloc(SR__OPERATION__DISCARD_CHANGES, session->id, &resp);
    if (SR_ERR_OK != rc) {
        SR_LOG_ERR_MSG("Allocation of discard_changes response failed.");
        return SR_ERR_NOMEM;
    }

    rc = dm_discard_changes(rp_ctx->dm_ctx, session->dm_session);

    /* set response code */
    resp->response->result = rc;

    rc = rp_resp_fill_errors(resp, session->dm_session);
    if (SR_ERR_OK != rc) {
        SR_LOG_ERR_MSG("Copying errors to gpb failed");
    }

    /* send the response */
    rc = cm_msg_send(rp_ctx->cm_ctx, resp);

    return rc;
}

/**
 * @brief Processes a discard_changes request.
 */
static int
rp_copy_config_req_process(rp_ctx_t *rp_ctx, rp_session_t *session, Sr__Msg *msg)
{
    Sr__Msg *resp = NULL;
    int rc = SR_ERR_OK;

    CHECK_NULL_ARG5(rp_ctx, session, msg, msg->request, msg->request->copy_config_req);

    SR_LOG_DBG_MSG("Processing copy_config request.");

    /* allocate the response */
    rc = sr_gpb_resp_alloc(SR__OPERATION__COPY_CONFIG, session->id, &resp);
    if (SR_ERR_OK != rc) {
        SR_LOG_ERR_MSG("Allocation of copy_config response failed.");
        return SR_ERR_NOMEM;
    }

    rc = rp_dt_copy_config(rp_ctx, session, msg->request->copy_config_req->module_name,
                sr_datastore_gpb_to_sr(msg->request->copy_config_req->src_datastore),
                sr_datastore_gpb_to_sr(msg->request->copy_config_req->dst_datastore));

    /* set response code */
    resp->response->result = rc;

    rc = rp_resp_fill_errors(resp, session->dm_session);
    if (SR_ERR_OK != rc) {
        SR_LOG_ERR_MSG("Copying errors to gpb failed");
    }

    /* send the response */
    rc = cm_msg_send(rp_ctx->cm_ctx, resp);

    return rc;
}

/**
 * @brief Processes a session_data_refresh request.
 */
static int
rp_session_refresh_req_process(rp_ctx_t *rp_ctx, rp_session_t *session, Sr__Msg *msg)
{
    Sr__Msg *resp = NULL;
    int rc = SR_ERR_OK;

    CHECK_NULL_ARG5(rp_ctx, session, msg, msg->request, msg->request->session_refresh_req);

    SR_LOG_DBG_MSG("Processing session_data_refresh request.");

    /* allocate the response */
    rc = sr_gpb_resp_alloc(SR__OPERATION__SESSION_REFRESH, session->id, &resp);
    if (SR_ERR_OK != rc) {
        SR_LOG_ERR_MSG("Allocation of session_data_refresh response failed.");
        return SR_ERR_NOMEM;
    }

    sr_error_info_t *errors = NULL;
    size_t err_cnt = 0;

    rc = rp_dt_refresh_session(rp_ctx, session, &errors, &err_cnt);

    /* set response code */
    resp->response->result = rc;

    /* copy error information to GPB  (if any) */
    if (NULL != errors) {
        sr_gpb_fill_errors(errors, err_cnt, &resp->response->session_refresh_resp->errors,
                &resp->response->session_refresh_resp->n_errors);
        sr_free_errors(errors, err_cnt);
    }

    /* send the response */
    rc = cm_msg_send(rp_ctx->cm_ctx, resp);

    return rc;
}

static int
rp_switch_datastore_req_process(rp_ctx_t *rp_ctx, rp_session_t *session, Sr__Msg *msg)
{
    Sr__Msg *resp = NULL;
    int rc = SR_ERR_OK;

    CHECK_NULL_ARG5(rp_ctx, session, msg, msg->request, msg->request->session_switch_ds_req);

    SR_LOG_DBG_MSG("Processing session_switch_ds request.");

    /* allocate the response */
    rc = sr_gpb_resp_alloc(SR__OPERATION__SESSION_SWITCH_DS, session->id, &resp);
    if (SR_ERR_OK != rc) {
        SR_LOG_ERR_MSG("Allocation of session_switch_ds response failed.");
        return SR_ERR_NOMEM;
    }

    rc = rp_dt_switch_datastore(rp_ctx, session, sr_datastore_gpb_to_sr(msg->request->session_switch_ds_req->datastore));

    /* set response code */
    resp->response->result = rc;

    rc = rp_resp_fill_errors(resp, session->dm_session);
    if (SR_ERR_OK != rc) {
        SR_LOG_ERR_MSG("Copying errors to gpb failed");
    }

    /* send the response */
    rc = cm_msg_send(rp_ctx->cm_ctx, resp);

    return rc;
}

static int
rp_session_set_opts(rp_ctx_t *rp_ctx, rp_session_t *session, Sr__Msg *msg)
{
    Sr__Msg *resp = NULL;
    int rc = SR_ERR_OK;

    CHECK_NULL_ARG5(rp_ctx, session, msg, msg->request, msg->request->session_set_opts_req);

    SR_LOG_DBG_MSG("Procession session set opts request.");

    /* allocate the response */
    rc = sr_gpb_resp_alloc(SR__OPERATION__SESSION_SET_OPTS, session->id, &resp);
    if (SR_ERR_OK != rc) {
        SR_LOG_ERR_MSG("Allocation of session_set_opts response failed.");
        return SR_ERR_NOMEM;
    }

    /* white list options that can be set */
    uint32_t mutable_opts = SR_SESS_CONFIG_ONLY;

    session->options = msg->request->session_set_opts_req->options & mutable_opts;

    /* set response code */
    resp->response->result = rc;

    rc = rp_resp_fill_errors(resp, session->dm_session);
    if (SR_ERR_OK != rc) {
        SR_LOG_ERR_MSG("Copying errors to gpb failed");
    }

    /* send the response */
    rc = cm_msg_send(rp_ctx->cm_ctx, resp);

    return rc;
}

/**
 * @brief Processes a lock request.
 */
static int
rp_lock_req_process(const rp_ctx_t *rp_ctx, const rp_session_t *session, Sr__Msg *msg)
{
    Sr__Msg *resp = NULL;
    int rc = SR_ERR_OK;

    CHECK_NULL_ARG5(rp_ctx, session, msg, msg->request, msg->request->lock_req);

    SR_LOG_DBG_MSG("Processing lock request.");

    /* allocate the response */
    rc = sr_gpb_resp_alloc(SR__OPERATION__LOCK, session->id, &resp);
    if (SR_ERR_OK != rc) {
        SR_LOG_ERR_MSG("Allocation of lock response failed.");
        return SR_ERR_NOMEM;
    }

    rc = rp_dt_lock(rp_ctx, session, msg->request->lock_req->module_name);

    /* set response code */
    resp->response->result = rc;

    rc = rp_resp_fill_errors(resp, session->dm_session);
    if (SR_ERR_OK != rc) {
        SR_LOG_ERR_MSG("Copying errors to gpb failed");
    }

    /* send the response */
    rc = cm_msg_send(rp_ctx->cm_ctx, resp);

    return rc;
}

/**
 * @brief Processes an unlock request.
 */
static int
rp_unlock_req_process(const rp_ctx_t *rp_ctx, const rp_session_t *session, Sr__Msg *msg)
{
    Sr__Msg *resp = NULL;
    int rc = SR_ERR_OK;

    CHECK_NULL_ARG5(rp_ctx, session, msg, msg->request, msg->request->unlock_req);

    SR_LOG_DBG_MSG("Processing unlock request.");

    /* allocate the response */
    rc = sr_gpb_resp_alloc(SR__OPERATION__UNLOCK, session->id, &resp);
    if (SR_ERR_OK != rc) {
        SR_LOG_ERR_MSG("Allocation of unlock response failed.");
        return SR_ERR_NOMEM;
    }

    if (NULL != msg->request->unlock_req->module_name) {
        /* module-level lock */
        rc = dm_unlock_module(rp_ctx->dm_ctx, session->dm_session, msg->request->unlock_req->module_name);
    } else {
        /* datastore-level lock */
        rc = dm_unlock_datastore(rp_ctx->dm_ctx, session->dm_session);
    }

    /* set response code */
    resp->response->result = rc;

    rc = rp_resp_fill_errors(resp, session->dm_session);
    if (SR_ERR_OK != rc) {
        SR_LOG_ERR_MSG("Copying errors to gpb failed");
    }

    /* send the response */
    rc = cm_msg_send(rp_ctx->cm_ctx, resp);

    return rc;
}

/**
 * @brief Processes a subscribe request.
 */
static int
rp_subscribe_req_process(const rp_ctx_t *rp_ctx, const rp_session_t *session, Sr__Msg *msg)
{
    Sr__Msg *resp = NULL;
    Sr__SubscribeReq *subscribe_req = NULL;
    np_subscr_options_t options = NP_SUBSCR_DEFAULT;
    int rc = SR_ERR_OK;

    CHECK_NULL_ARG5(rp_ctx, session, msg, msg->request, msg->request->subscribe_req);

    SR_LOG_DBG_MSG("Processing subscribe request.");

    /* allocate the response */
    rc = sr_gpb_resp_alloc(SR__OPERATION__SUBSCRIBE, session->id, &resp);
    if (SR_ERR_OK != rc) {
        SR_LOG_ERR_MSG("Allocation of subscribe response failed.");
        return SR_ERR_NOMEM;
    }
    subscribe_req = msg->request->subscribe_req;

    /* set subscribe options */
    if (subscribe_req->has_enable_running && subscribe_req->enable_running) {
        options |= NP_SUBSCR_ENABLE_RUNNING;
    }
    if (SR__SUBSCRIPTION_TYPE__RPC_SUBS == subscribe_req->type) {
        options |= NP_SUBSCR_EXCLUSIVE;
    }

    /* subscribe to the notification */
    rc = np_notification_subscribe(rp_ctx->np_ctx, session, subscribe_req->type,
            subscribe_req->destination, subscribe_req->subscription_id,
            subscribe_req->module_name, subscribe_req->xpath,
            (subscribe_req->has_notif_event ? subscribe_req->notif_event : SR__NOTIFICATION_EVENT__NOTIFY_EV),
            (subscribe_req->has_priority ? subscribe_req->priority : 0),
            options);

    /* set response code */
    resp->response->result = rc;

    rc = rp_resp_fill_errors(resp, session->dm_session);
    if (SR_ERR_OK != rc) {
        SR_LOG_ERR_MSG("Copying errors to gpb failed");
    }

    /* send the response */
    rc = cm_msg_send(rp_ctx->cm_ctx, resp);

    if (SR_ERR_OK == rc) {
        /* send initial HELLO notification to test the subscription */
        rc = np_hello_notify(rp_ctx->np_ctx, subscribe_req->module_name,
                subscribe_req->destination, subscribe_req->subscription_id);
    }

    return rc;
}

/**
 * @brief Processes an unsubscribe request.
 */
static int
rp_unsubscribe_req_process(const rp_ctx_t *rp_ctx, const rp_session_t *session, Sr__Msg *msg)
{
    Sr__Msg *resp = NULL;
    int rc = SR_ERR_OK;

    CHECK_NULL_ARG5(rp_ctx, session, msg, msg->request, msg->request->unsubscribe_req);

    SR_LOG_DBG_MSG("Processing unsubscribe request.");

    /* allocate the response */
    rc = sr_gpb_resp_alloc(SR__OPERATION__UNSUBSCRIBE, session->id, &resp);
    if (SR_ERR_OK != rc) {
        SR_LOG_ERR_MSG("Allocation of unsubscribe response failed.");
        return SR_ERR_NOMEM;
    }

    /* unsubscribe from the notifications */
    rc = np_notification_unsubscribe(rp_ctx->np_ctx, session, msg->request->unsubscribe_req->type,
            msg->request->unsubscribe_req->destination, msg->request->unsubscribe_req->subscription_id,
            msg->request->unsubscribe_req->module_name);

    /* set response code */
    resp->response->result = rc;

    rc = rp_resp_fill_errors(resp, session->dm_session);
    if (SR_ERR_OK != rc) {
        SR_LOG_ERR_MSG("Copying errors to gpb failed");
    }

    /* send the response */
    rc = cm_msg_send(rp_ctx->cm_ctx, resp);

    return rc;
}

/**
 * @brief Processes a check-enabled-running request.
 */
static int
rp_check_enabled_running_req_process(const rp_ctx_t *rp_ctx, const rp_session_t *session, Sr__Msg *msg)
{
    Sr__Msg *resp = NULL;
    int rc = SR_ERR_OK;
    bool enabled = false;

    CHECK_NULL_ARG5(rp_ctx, session, msg, msg->request, msg->request->check_enabled_running_req);

    SR_LOG_DBG_MSG("Processing check-enabled-running request.");

    /* allocate the response */
    rc = sr_gpb_resp_alloc(SR__OPERATION__CHECK_ENABLED_RUNNING, session->id, &resp);
    if (SR_ERR_OK != rc) {
        SR_LOG_ERR_MSG("Allocation of check-enabled-running response failed.");
        return SR_ERR_NOMEM;
    }

    /* query data manager */
    rc = dm_has_enabled_subtree(rp_ctx->dm_ctx, msg->request->check_enabled_running_req->module_name, NULL, &enabled);
    if (SR_ERR_OK == rc) {
        resp->response->check_enabled_running_resp->enabled = enabled;
    }

    /* set response code */
    resp->response->result = rc;

    /* copy DM errors, if any */
    rc = rp_resp_fill_errors(resp, session->dm_session);
    if (SR_ERR_OK != rc) {
        SR_LOG_ERR_MSG("Copying errors to gpb failed");
    }

    /* send the response */
    rc = cm_msg_send(rp_ctx->cm_ctx, resp);
    return rc;
}

/**
 * @brief Process get changes request.
 */
static int
rp_get_changes_req_process(rp_ctx_t *rp_ctx, rp_session_t *session, Sr__Msg *msg)
{
    Sr__Msg *resp = NULL;
    int rc = SR_ERR_OK;
    dm_commit_ctxs_t *dm_ctxs = NULL;
    dm_commit_context_t *c_ctx = NULL;
    sr_list_t *changes = NULL;
    bool locked = false;

    CHECK_NULL_ARG5(rp_ctx, session, msg, msg->request, msg->request->get_changes_req);
    SR_LOG_DBG_MSG("Processing get changes request.");

    /* allocate the response */
    rc = sr_gpb_resp_alloc(SR__OPERATION__GET_CHANGES, session->id, &resp);
    if (SR_ERR_OK != rc) {
        SR_LOG_ERR_MSG("Allocation of get changes response failed.");
        return SR_ERR_NOMEM;
    }

    char *xpath = msg->request->get_changes_req->xpath;

    uint32_t id = session->commit_id;

    if (session->options & SR__SESSION_FLAGS__SESS_NOTIFICATION) {
        rc = rp_check_notif_session(rp_ctx, session, msg);
        CHECK_RC_MSG_GOTO(rc, cleanup, "Check notif session failed");
    } else {
        rc = dm_report_error(session->dm_session, "Get changes call can be issued only on notification session", NULL, SR_ERR_UNSUPPORTED);
        goto cleanup;
    }

    rc = dm_get_commit_ctxs(rp_ctx->dm_ctx, &dm_ctxs);
    CHECK_RC_MSG_GOTO(rc, cleanup, "Get commit ctx failed");
    pthread_rwlock_rdlock(&dm_ctxs->lock);
    locked = true;

    rc = dm_get_commit_context(rp_ctx->dm_ctx, id, &c_ctx);
    CHECK_RC_MSG_GOTO(rc, cleanup, "Get commit context failed");
    if (NULL == c_ctx) {
        SR_LOG_ERR("Commit context with id %d can not be found", id);
        dm_report_error(session->dm_session, "Commit data are not available anymore", NULL, SR_ERR_INTERNAL);
        goto cleanup;
    }

    /* get changes */
    rc = rp_dt_get_changes(rp_ctx, session, c_ctx, xpath,
            msg->request->get_changes_req->offset,
            msg->request->get_changes_req->limit,
            &changes);

    if (SR_ERR_OK == rc) {
        /* copy values to gpb */
        rc = sr_changes_sr_to_gpb(changes, &resp->response->get_changes_resp->changes, &resp->response->get_changes_resp->n_changes);
        if (SR_ERR_OK != rc) {
            SR_LOG_ERR_MSG("Copying values to GPB failed.");
        }
    }

cleanup:
    if (locked) {
        pthread_rwlock_unlock(&dm_ctxs->lock);
    }

    /* set response code */
    resp->response->result = rc;

    rc = rp_resp_fill_errors(resp, session->dm_session);
    if (SR_ERR_OK != rc) {
        SR_LOG_ERR_MSG("Copying errors to gpb failed");
    }

    /* send the response */
    rc = cm_msg_send(rp_ctx->cm_ctx, resp);

    sr_list_cleanup(changes);
    return rc;
}

/**
 * @brief Processes a RPC request.
 */
static int
rp_rpc_req_process(const rp_ctx_t *rp_ctx, const rp_session_t *session, Sr__Msg *msg)
{
    char *module_name = NULL;
    sr_val_t *input = NULL;
    size_t input_cnt = 0;
    np_subscription_t *subscriptions = NULL;
    size_t subscription_cnt = 0;
    Sr__Msg *req = NULL, *resp = NULL;
    int rc = SR_ERR_OK, rc_tmp = SR_ERR_OK;

    CHECK_NULL_ARG_NORET5(rc, rp_ctx, session, msg, msg->request, msg->request->rpc_req);
    if (SR_ERR_OK != rc) {
        /* release the message since it won't be released in dispatch */
        sr__msg__free_unpacked(msg, NULL);
        return rc;
    }

    SR_LOG_DBG_MSG("Processing RPC request.");

    /* validate RPC request */
    rc = sr_values_gpb_to_sr(msg->request->rpc_req->input,  msg->request->rpc_req->n_input, &input, &input_cnt);
    if (SR_ERR_OK == rc) {
        rc = dm_validate_rpc(rp_ctx->dm_ctx, session->dm_session, msg->request->rpc_req->xpath, &input, &input_cnt, true);
    }

    /* duplicate msg into req with the new input values */
    if (SR_ERR_OK == rc) {
        rc = sr_gpb_req_alloc(SR__OPERATION__RPC, session->id, &req);
    }
    if (SR_ERR_OK == rc) {
        req->request->rpc_req->xpath = strdup(msg->request->rpc_req->xpath);
        CHECK_NULL_NOMEM_ERROR(req->request->rpc_req->xpath, rc);
    }
    if (SR_ERR_OK == rc) {
        rc = sr_values_sr_to_gpb(input, input_cnt, &req->request->rpc_req->input, &req->request->rpc_req->n_input);
    }
    sr_free_values(input, input_cnt);

    /* get module name */
    if (SR_ERR_OK == rc) {
        rc = sr_copy_first_ns(req->request->rpc_req->xpath, &module_name);
    }

    /* authorize (write permissions are required to deliver the RPC) */
    if (SR_ERR_OK == rc) {
        rc = ac_check_module_permissions(session->ac_session, module_name, AC_OPER_READ_WRITE);
        if (SR_ERR_OK != rc) {
            SR_LOG_ERR("Access control check failed for module name '%s'", module_name);
        }
    }

    /* get RPC subscription */
    if (SR_ERR_OK == rc) {
        rc = pm_get_subscriptions(rp_ctx->pm_ctx, module_name, SR__SUBSCRIPTION_TYPE__RPC_SUBS,
                &subscriptions, &subscription_cnt);
    }
    free(module_name);

    /* fill-in subscription details into the request */
<<<<<<< HEAD
    if (subscription_cnt > 0) {
        req->request->rpc_req->subscriber_address = strdup(subscriptions[0].dst_address);
        CHECK_NULL_NOMEM_ERROR(req->request->rpc_req->subscriber_address, rc);
        req->request->rpc_req->subscription_id = subscriptions[0].dst_id;
        req->request->rpc_req->has_subscription_id = true;
        np_free_subscriptions(subscriptions, subscription_cnt);
    } else if (SR_ERR_OK == rc) {
=======
    bool subscription_match = false;
    for (size_t i = 0; i < subscription_cnt; i++) {
        if (NULL != subscriptions[i].xpath && 0 == strcmp(subscriptions[i].xpath, req->request->rpc_req->xpath)) {
            req->request->rpc_req->subscriber_address = strdup(subscriptions[i].dst_address);
            CHECK_NULL_NOMEM_ERROR(req->request->rpc_req->subscriber_address, rc);
            req->request->rpc_req->subscription_id = subscriptions[i].dst_id;
            req->request->rpc_req->has_subscription_id = true;
            req->request->rpc_req->session_id = session->id;
            req->request->rpc_req->has_session_id = true;
            np_free_subscriptions(subscriptions, subscription_cnt);
            subscription_match = true;
            break;
        }
    }

    if (SR_ERR_OK == rc && !subscription_match) {
>>>>>>> 416eaa49
        /* no subscription for this RPC */
        SR_LOG_ERR("No subscription found for RPC delivery (xpath = '%s').", req->request->rpc_req->xpath);
        rc = SR_ERR_NOT_FOUND;
    }

    if (SR_ERR_OK == rc) {
        /* forward the request to the subscriber */
        rc = cm_msg_send(rp_ctx->cm_ctx, req);
    } else {
        /* send the response with error */
        rc_tmp = sr_gpb_resp_alloc(SR__OPERATION__RPC, session->id, &resp);
        if (SR_ERR_OK == rc_tmp) {
            resp->response->result = rc;
            resp->response->rpc_resp->xpath = msg->request->rpc_req->xpath;
            msg->request->rpc_req->xpath = NULL;
            /* send the response */
            rc = cm_msg_send(rp_ctx->cm_ctx, resp);
        }
        /* release the request */
        if (NULL != req) {
            sr__msg__free_unpacked(req, NULL);
        }
    }

    sr__msg__free_unpacked(msg, NULL);

    return rc;
}
/**
 * @brief Processes an operational data provider response.
 */
static int
rp_data_provide_resp_process(rp_ctx_t *rp_ctx, rp_session_t *session, Sr__Msg *msg)
{
    sr_val_t *values = NULL;
    size_t values_cnt = 0;
    int rc = SR_ERR_OK;

    CHECK_NULL_ARG5(rp_ctx, session, msg, msg->response, msg->response->data_provide_resp);

    /* copy values from GPB to sysrepo */
    rc = sr_values_gpb_to_sr(msg->response->data_provide_resp->values, msg->response->data_provide_resp->n_values,
            &values, &values_cnt);
    CHECK_RC_MSG_GOTO(rc, cleanup, "Failed to transform gpb to sr_val_t");

    MUTEX_LOCK_TIMED_CHECK_GOTO(&session->cur_req_mutex, rc, cleanup);
    for (size_t i = 0; i < values_cnt; i++) {
        SR_LOG_DBG("Received value for data provider for xpath %s \n", values[i].xpath);
        rc = rp_dt_set_item(rp_ctx->dm_ctx, session->dm_session, values[i].xpath, SR_EDIT_DEFAULT, &values[i]);
        if (SR_ERR_OK != rc) {
            //TODO: maybe validate if this path corresponds to the operational data
            SR_LOG_WRN("Failed to set operational data for xpath %s", values[i].xpath);
        }
    }
    //TODO: generate request asking for nested data
    session->dp_req_waiting -= 1;
    if (0 == session->dp_req_waiting) {
        SR_LOG_DBG("All data from data providers has been received session id = %u, reenque the request", session->id);
        //TODO validate data
        session->state = RP_REQ_DATA_LOADED;
        rp_msg_process(rp_ctx, session, session->req);
    }
    pthread_mutex_unlock(&session->cur_req_mutex);

cleanup:
    sr_free_values(values, values_cnt);

    return rc;
}

/**
 * @brief Processes a RPC response.
 */
static int
rp_rpc_resp_process(const rp_ctx_t *rp_ctx, const rp_session_t *session, Sr__Msg *msg)
{
    sr_val_t *output = NULL;
    size_t output_cnt = 0;
    Sr__Msg *resp = NULL;
    int rc = SR_ERR_OK;

    CHECK_NULL_ARG_NORET5(rc, rp_ctx, session, msg, msg->response, msg->response->rpc_resp);
    if (SR_ERR_OK != rc) {
        /* release the message since it won't be released in dispatch */
        sr__msg__free_unpacked(msg, NULL);
        return rc;
    }

    /* validate the RPC response */
    rc = sr_values_gpb_to_sr(msg->response->rpc_resp->output,  msg->response->rpc_resp->n_output, &output, &output_cnt);
    if (SR_ERR_OK == rc) {
        rc = dm_validate_rpc(rp_ctx->dm_ctx, session->dm_session, msg->response->rpc_resp->xpath, &output, &output_cnt, false);
    }

    /* duplicate msg into resp with the new output values */
    if (SR_ERR_OK == rc) {
        rc = sr_gpb_resp_alloc(SR__OPERATION__RPC, session->id, &resp);
    }
    if (SR_ERR_OK == rc) {
        resp->response->rpc_resp->xpath = strdup(msg->response->rpc_resp->xpath);
        CHECK_NULL_NOMEM_ERROR(resp->response->rpc_resp->xpath, rc);
    }
    if (SR_ERR_OK == rc) {
        rc = sr_values_sr_to_gpb(output, output_cnt, &resp->response->rpc_resp->output, &resp->response->rpc_resp->n_output);
    }
    sr_free_values(output, output_cnt);

    if ((SR_ERR_OK == rc) || (NULL != resp)) {
        sr__msg__free_unpacked(msg, NULL);
        msg = NULL;
    } else {
        resp = msg;
    }

    /* set response code */
    resp->response->result = rc;

    /* copy DM errors, if any */
    rc = rp_resp_fill_errors(resp, session->dm_session);
    if (SR_ERR_OK != rc) {
        SR_LOG_ERR_MSG("Copying errors to gpb failed.");
    }

    /* forward RPC response to the originator */
    rc = cm_msg_send(rp_ctx->cm_ctx, resp);

    return rc;
}

/**
 * @brief Processes an unsubscribe-destination internal request.
 */
static int
rp_unsubscribe_destination_req_process(const rp_ctx_t *rp_ctx, Sr__Msg *msg)
{
    int rc = SR_ERR_OK;

    CHECK_NULL_ARG4(rp_ctx, msg, msg->internal_request, msg->internal_request->unsubscribe_dst_req);

    SR_LOG_DBG_MSG("Processing unsubscribe destination request.");

    rc = np_unsubscribe_destination(rp_ctx->np_ctx, msg->internal_request->unsubscribe_dst_req->destination);

    return rc;
}

/**
 * @brief Processes an commit-release internal request.
 */
static int
rp_commit_release_req_process(const rp_ctx_t *rp_ctx, Sr__Msg *msg)
{
    int rc = SR_ERR_OK;

    CHECK_NULL_ARG4(rp_ctx, msg, msg->internal_request, msg->internal_request->commit_release_req);

    SR_LOG_DBG_MSG("Processing commit-release request.");

    rc = np_commit_release(rp_ctx->np_ctx, msg->internal_request->commit_release_req->commit_id);

    return rc;
}

/**
 * @brief Processes an notification acknowledgment.
 */
static int
rp_notification_ack_process(rp_ctx_t *rp_ctx, Sr__Msg *msg)
{
    int rc = SR_ERR_OK;

    CHECK_NULL_ARG4(rp_ctx, msg, msg->notification_ack, msg->notification_ack->notif);

    SR_LOG_DBG("Notification ACK received with result = %"PRIu32".", msg->notification_ack->result);

    rc = np_commit_notification_ack(rp_ctx->np_ctx, msg->notification_ack->notif->commit_id);

    return rc;
}

/**
 * @brief Dispatches received request message.
 */
static int
rp_req_dispatch(rp_ctx_t *rp_ctx, rp_session_t *session, Sr__Msg *msg, bool *skip_msg_cleanup)
{
    int rc = SR_ERR_OK;

    CHECK_NULL_ARG4(rp_ctx, session, msg, skip_msg_cleanup);

    *skip_msg_cleanup = false;

    dm_clear_session_errors(session->dm_session);

    /* acquire lock for operation accessing data */
    switch (msg->request->operation) {
        case SR__OPERATION__GET_ITEM:
        case SR__OPERATION__GET_ITEMS:
        case SR__OPERATION__SET_ITEM:
        case SR__OPERATION__DELETE_ITEM:
        case SR__OPERATION__MOVE_ITEM:
        case SR__OPERATION__SESSION_REFRESH:
            pthread_rwlock_rdlock(&rp_ctx->commit_lock);
            break;
        case SR__OPERATION__COMMIT:
            pthread_rwlock_wrlock(&rp_ctx->commit_lock);
            break;
        default:
            break;
    }

    switch (msg->request->operation) {
        case SR__OPERATION__SESSION_SWITCH_DS:
            rc = rp_switch_datastore_req_process(rp_ctx, session, msg);
            break;
        case SR__OPERATION__SESSION_SET_OPTS:
            rc = rp_session_set_opts(rp_ctx, session, msg);
            break;
        case SR__OPERATION__LIST_SCHEMAS:
            rc = rp_list_schemas_req_process(rp_ctx, session, msg);
            break;
        case SR__OPERATION__GET_SCHEMA:
            rc = rp_get_schema_req_process(rp_ctx, session, msg);
            break;
        case SR__OPERATION__MODULE_INSTALL:
            rc = rp_module_install_req_process(rp_ctx, session, msg);
            break;
        case SR__OPERATION__FEATURE_ENABLE:
            rc = rp_feature_enable_req_process(rp_ctx, session, msg);
            break;
        case SR__OPERATION__GET_ITEM:
            rc = rp_get_item_req_process(rp_ctx, session, msg, skip_msg_cleanup);
            break;
        case SR__OPERATION__GET_ITEMS:
            rc = rp_get_items_req_process(rp_ctx, session, msg, skip_msg_cleanup);
            break;
        case SR__OPERATION__SET_ITEM:
            rc = rp_set_item_req_process(rp_ctx, session, msg);
            break;
        case SR__OPERATION__DELETE_ITEM:
            rc = rp_delete_item_req_process(rp_ctx, session, msg);
            break;
        case SR__OPERATION__MOVE_ITEM:
            rc = rp_move_item_req_process(rp_ctx, session, msg);
            break;
        case SR__OPERATION__VALIDATE:
            rc = rp_validate_req_process(rp_ctx, session, msg);
            break;
        case SR__OPERATION__COMMIT:
            rc = rp_commit_req_process(rp_ctx, session, msg);
            break;
        case SR__OPERATION__DISCARD_CHANGES:
            rc = rp_discard_changes_req_process(rp_ctx, session, msg);
            break;
        case SR__OPERATION__COPY_CONFIG:
            rc = rp_copy_config_req_process(rp_ctx, session, msg);
            break;
        case SR__OPERATION__SESSION_REFRESH:
            rc = rp_session_refresh_req_process(rp_ctx, session, msg);
            break;
        case SR__OPERATION__LOCK:
            rc = rp_lock_req_process(rp_ctx, session, msg);
            break;
        case SR__OPERATION__UNLOCK:
            rc = rp_unlock_req_process(rp_ctx, session, msg);
            break;
        case SR__OPERATION__SUBSCRIBE:
            rc = rp_subscribe_req_process(rp_ctx, session, msg);
            break;
        case SR__OPERATION__UNSUBSCRIBE:
            rc = rp_unsubscribe_req_process(rp_ctx, session, msg);
            break;
        case SR__OPERATION__CHECK_ENABLED_RUNNING:
            rc = rp_check_enabled_running_req_process(rp_ctx, session, msg);
            break;
        case SR__OPERATION__GET_CHANGES:
            rc = rp_get_changes_req_process(rp_ctx, session, msg);
            break;
        case SR__OPERATION__RPC:
            rc = rp_rpc_req_process(rp_ctx, session, msg);
            *skip_msg_cleanup = true;
            return rc; /* skip further processing */
            break;
        default:
            SR_LOG_ERR("Unsupported request received (session id=%"PRIu32", operation=%d).",
                    session->id, msg->request->operation);
            rc = SR_ERR_UNSUPPORTED;
            break;
    }

    /* release lock*/
    switch (msg->request->operation) {
        case SR__OPERATION__GET_ITEM:
        case SR__OPERATION__GET_ITEMS:
        case SR__OPERATION__SET_ITEM:
        case SR__OPERATION__DELETE_ITEM:
        case SR__OPERATION__MOVE_ITEM:
        case SR__OPERATION__SESSION_REFRESH:
        case SR__OPERATION__COMMIT:
            pthread_rwlock_unlock(&rp_ctx->commit_lock);
            break;
        default:
            break;
    }

    return rc;
}

/**
 * @brief Dispatches received response message.
 */
static int
rp_resp_dispatch(rp_ctx_t *rp_ctx, rp_session_t *session, Sr__Msg *msg, bool *skip_msg_cleanup)
{
    int rc = SR_ERR_OK;

    CHECK_NULL_ARG4(rp_ctx, session, msg, skip_msg_cleanup);

    *skip_msg_cleanup = false;

    switch (msg->response->operation) {
        case SR__OPERATION__DATA_PROVIDE:
            rc = rp_data_provide_resp_process(rp_ctx, session, msg);
            break;
        case SR__OPERATION__RPC:
            rc = rp_rpc_resp_process(rp_ctx, session, msg);
            *skip_msg_cleanup = true;
            break;
        default:
            SR_LOG_ERR("Unsupported response received (session id=%"PRIu32", operation=%d).",
                    session->id, msg->response->operation);
            rc = SR_ERR_UNSUPPORTED;
            break;
    }

    return rc;
}

/**
 * @brief Dispatches received internal request message.
 */
static int
rp_internal_req_dispatch(rp_ctx_t *rp_ctx, Sr__Msg *msg)
{
    int rc = SR_ERR_OK;

    CHECK_NULL_ARG2(rp_ctx, msg);

    switch (msg->internal_request->operation) {
        case SR__OPERATION__UNSUBSCRIBE_DESTINATION:
            rc = rp_unsubscribe_destination_req_process(rp_ctx, msg);
            break;
        case SR__OPERATION__COMMIT_RELEASE:
            rc = rp_commit_release_req_process(rp_ctx, msg);
            break;
        default:
            SR_LOG_ERR("Unsupported internal request received (operation=%d).", msg->internal_request->operation);
            rc = SR_ERR_UNSUPPORTED;
            break;
    }

    return rc;
}

/**
 * @brief Dispatches the received message.
 */
static int
rp_msg_dispatch(rp_ctx_t *rp_ctx, rp_session_t *session, Sr__Msg *msg)
{
    int rc = SR_ERR_OK;
    bool skip_msg_cleanup = false;

    CHECK_NULL_ARG2(rp_ctx, msg);

    /* NULL session is only allowed for internal messages */
    if ((NULL == session) &&
            (SR__MSG__MSG_TYPE__INTERNAL_REQUEST != msg->type) &&
            (SR__MSG__MSG_TYPE__NOTIFICATION_ACK != msg->type)) {
        SR_LOG_ERR("Session argument of the message  to be processed is NULL (type=%d).", msg->type);
        sr__msg__free_unpacked(msg, NULL);
        return SR_ERR_INVAL_ARG;
    }

    /* whitelist only some operations for notification sessions */
    if ((NULL != session) && (SR__MSG__MSG_TYPE__REQUEST == msg->type) && (session->options & SR__SESSION_FLAGS__SESS_NOTIFICATION)) {
        if ((SR__OPERATION__GET_ITEM != msg->request->operation) &&
                (SR__OPERATION__GET_ITEMS != msg->request->operation) &&
                (SR__OPERATION__SESSION_REFRESH != msg->request->operation) &&
                (SR__OPERATION__GET_CHANGES != msg->request->operation) &&
                (SR__OPERATION__UNSUBSCRIBE != msg->request->operation)) {
            SR_LOG_ERR("Unsupported operation for notification session (session id=%"PRIu32", operation=%d).",
                    session->id, msg->request->operation);
            sr__msg__free_unpacked(msg, NULL);
            return SR_ERR_UNSUPPORTED;
        }
    }

    switch (msg->type) {
        case SR__MSG__MSG_TYPE__REQUEST:
            rc = rp_req_dispatch(rp_ctx, session, msg, &skip_msg_cleanup);
            break;
        case SR__MSG__MSG_TYPE__RESPONSE:
            rc = rp_resp_dispatch(rp_ctx, session, msg, &skip_msg_cleanup);
            break;
        case SR__MSG__MSG_TYPE__INTERNAL_REQUEST:
            rc = rp_internal_req_dispatch(rp_ctx, msg);
            break;
        case SR__MSG__MSG_TYPE__NOTIFICATION_ACK:
            rc = rp_notification_ack_process(rp_ctx, msg);
            break;
        default:
            SR_LOG_ERR("Unsupported message received (session id=%"PRIu32", operation=%d).",
                    session->id, msg->response->operation);
            rc = SR_ERR_UNSUPPORTED;
    }

    /* release the message */
    if (!skip_msg_cleanup) {
        sr__msg__free_unpacked(msg, NULL);
    }

    if (SR_ERR_OK != rc) {
        SR_LOG_WRN("Error by processing of the message: %s.", sr_strerror(rc));
    }

    return rc;
}

/**
 * @brief Cleans up the session (releases the data allocated by Request Processor).
 */
static int
rp_session_cleanup(const rp_ctx_t *rp_ctx, rp_session_t *session)
{
    CHECK_NULL_ARG2(rp_ctx, session);

    SR_LOG_DBG("RP session cleanup, session id=%"PRIu32".", session->id);

    dm_session_stop(rp_ctx->dm_ctx, session->dm_session);
    ac_session_cleanup(session->ac_session);

    ly_set_free(session->get_items_ctx.nodes);
    free(session->get_items_ctx.xpath);
    pthread_mutex_destroy(&session->msg_count_mutex);
    pthread_mutex_destroy(&session->cur_req_mutex);
    free(session->change_ctx.xpath);
    free(session->module_name);
    if (NULL != session->req) {
        sr__msg__free_unpacked(session->req, NULL);
    }
    free(session);

    return SR_ERR_OK;
}

/**
 * @brief Executes the work of a worker thread.
 */
static void *
rp_worker_thread_execute(void *rp_ctx_p)
{
    if (NULL == rp_ctx_p) {
        return NULL;
    }
    rp_ctx_t *rp_ctx = (rp_ctx_t*)rp_ctx_p;
    rp_request_t req = { 0 };
    bool dequeued = false, dequeued_prev = false, exit = false;

    SR_LOG_DBG("Starting worker thread id=%lu.", (unsigned long)pthread_self());

    pthread_mutex_lock(&rp_ctx->request_queue_mutex);
    rp_ctx->active_threads++;
    pthread_mutex_unlock(&rp_ctx->request_queue_mutex);

    do {
        /* process requests while there are some */
        dequeued_prev = false;
        do {
            /* dequeue a request */
            pthread_mutex_lock(&rp_ctx->request_queue_mutex);
            dequeued = sr_cbuff_dequeue(rp_ctx->request_queue, &req);
            pthread_mutex_unlock(&rp_ctx->request_queue_mutex);

            if (dequeued) {
                /* process the request */
                if (NULL == req.msg) {
                    SR_LOG_DBG("Thread id=%lu received an empty request, exiting.", (unsigned long)pthread_self());
                    exit = true;
                } else {
                    rp_msg_dispatch(rp_ctx, req.session, req.msg);
                    if (NULL != req.session) {
                        /* update message count and release session if needed */
                        pthread_mutex_lock(&req.session->msg_count_mutex);
                        req.session->msg_count -= 1;
                        if (0 == req.session->msg_count && req.session->stop_requested) {
                            pthread_mutex_unlock(&req.session->msg_count_mutex);
                            rp_session_cleanup(rp_ctx, req.session);
                        } else {
                            pthread_mutex_unlock(&req.session->msg_count_mutex);
                        }
                    }
                }
                dequeued_prev = true;
            } else {
                /* no items in queue - spin for a while */
                if (dequeued_prev) {
                    /* only if the thread has actually processed something since the last wakeup */
                    size_t count = 0;
                    while ((0 == sr_cbuff_items_in_queue(rp_ctx->request_queue)) && (count < rp_ctx->thread_spin_limit)) {
                        count++;
                    }
                }
                pthread_mutex_lock(&rp_ctx->request_queue_mutex);
                if (0 != sr_cbuff_items_in_queue(rp_ctx->request_queue)) {
                    /* some items are in queue - process them */
                    pthread_mutex_unlock(&rp_ctx->request_queue_mutex);
                    dequeued = true;
                    continue;
                } else {
                    /* no items in queue - go to sleep */
                    rp_ctx->active_threads--;
                    pthread_mutex_unlock(&rp_ctx->request_queue_mutex);
                }
            }
        } while (dequeued && !exit);

        if (!exit) {
            /* wait until new request comes */
            SR_LOG_DBG("Thread id=%lu will wait.",  (unsigned long)pthread_self());

            /* wait for a signal */
            pthread_mutex_lock(&rp_ctx->request_queue_mutex);
            if (rp_ctx->stop_requested) {
                /* stop has been requested, do not wait anymore */
                pthread_mutex_unlock(&rp_ctx->request_queue_mutex);
                break;
            }
            pthread_cond_wait(&rp_ctx->request_queue_cv, &rp_ctx->request_queue_mutex);
            rp_ctx->active_threads++;

            SR_LOG_DBG("Thread id=%lu signaled.",  (unsigned long)pthread_self());
            pthread_mutex_unlock(&rp_ctx->request_queue_mutex);
        }
    } while (!exit);

    SR_LOG_DBG("Worker thread id=%lu is exiting.",  (unsigned long)pthread_self());

    return NULL;
}

int
rp_init(cm_ctx_t *cm_ctx, rp_ctx_t **rp_ctx_p)
{
    size_t i = 0, j = 0;
    rp_ctx_t *ctx = NULL;
    int ret = 0, rc = SR_ERR_OK;

    CHECK_NULL_ARG(rp_ctx_p);

    SR_LOG_DBG_MSG("Request Processor init started.");

    /* allocate the context */
    ctx = calloc(1, sizeof(*ctx));
    if (NULL == ctx) {
        SR_LOG_ERR_MSG("Cannot allocate memory for Request Processor context.");
        return SR_ERR_NOMEM;
    }
    ctx->cm_ctx = cm_ctx;

    /* initialize access control module */
    rc = ac_init(SR_DATA_SEARCH_DIR, &ctx->ac_ctx);
    if (SR_ERR_OK != rc) {
        SR_LOG_ERR_MSG("Access Control module initialization failed.");
        goto cleanup;
    }

    /* initialize request queue */
    rc = sr_cbuff_init(RP_INIT_REQ_QUEUE_SIZE, sizeof(rp_request_t), &ctx->request_queue);
    if (SR_ERR_OK != rc) {
        SR_LOG_ERR_MSG("RP request queue initialization failed.");
        goto cleanup;
    }

    pthread_rwlockattr_t attr;
    pthread_rwlockattr_init(&attr);
#if defined(HAVE_PTHREAD_RWLOCKATTR_SETKIND_NP)
    pthread_rwlockattr_setkind_np(&attr, PTHREAD_RWLOCK_PREFER_WRITER_NONRECURSIVE_NP);
#endif
    ret = pthread_rwlock_init(&ctx->commit_lock, &attr);
    pthread_rwlockattr_destroy(&attr);
    CHECK_ZERO_MSG_GOTO(ret, rc, SR_ERR_INIT_FAILED, cleanup, "Commit rwlock initialization failed.");

    /* initialize Notification Processor */
    rc = np_init(ctx, &ctx->np_ctx);
    if (SR_ERR_OK != rc) {
        SR_LOG_ERR_MSG("Notification Processor initialization failed.");
        goto cleanup;
    }

    /* initialize Persistence Manager */
    rc = pm_init(ctx, SR_INTERNAL_SCHEMA_SEARCH_DIR, SR_DATA_SEARCH_DIR, &ctx->pm_ctx);
    if (SR_ERR_OK != rc) {
        SR_LOG_ERR_MSG("Persistence Manager initialization failed.");
        goto cleanup;
    }

    /* initialize Data Manager */
    rc = dm_init(ctx->ac_ctx, ctx->np_ctx, ctx->pm_ctx, cm_ctx ? cm_get_connection_mode(cm_ctx) : CM_MODE_LOCAL,
                 SR_SCHEMA_SEARCH_DIR, SR_DATA_SEARCH_DIR, &ctx->dm_ctx);
    if (SR_ERR_OK != rc) {
        SR_LOG_ERR_MSG("Data Manager initialization failed.");
        goto cleanup;
    }

    /* run worker threads */
    pthread_mutex_init(&ctx->request_queue_mutex, NULL);
    pthread_cond_init(&ctx->request_queue_cv, NULL);

    for (i = 0; i < RP_THREAD_COUNT; i++) {
        rc = pthread_create(&ctx->thread_pool[i], NULL, rp_worker_thread_execute, ctx);
        if (0 != rc) {
            SR_LOG_ERR("Error by creating a new thread: %s", sr_strerror_safe(errno));
            for (j = 0; j < i; j++) {
                pthread_cancel(ctx->thread_pool[j]);
            }
            rc = SR_ERR_INTERNAL;
            goto cleanup;
        }
    }

    *rp_ctx_p = ctx;
    return SR_ERR_OK;

cleanup:
    dm_cleanup(ctx->dm_ctx);
    np_cleanup(ctx->np_ctx);
    pm_cleanup(ctx->pm_ctx);
    ac_cleanup(ctx->ac_ctx);
    sr_cbuff_cleanup(ctx->request_queue);
    free(ctx);
    return rc;
}

void
rp_cleanup(rp_ctx_t *rp_ctx)
{
    size_t i = 0;
    rp_request_t req = { 0 };

    SR_LOG_DBG_MSG("Request Processor cleanup started, requesting cancel of each worker thread.");

    if (NULL != rp_ctx) {
        /* enqueue RP_THREAD_COUNT "empty" messages and send signal to all threads */
        pthread_mutex_lock(&rp_ctx->request_queue_mutex);
        rp_ctx->stop_requested = true;
        /* enqueue empty requests to request thread exits */
        for (i = 0; i < RP_THREAD_COUNT; i++) {
            sr_cbuff_enqueue(rp_ctx->request_queue, &req);
        }
        pthread_cond_broadcast(&rp_ctx->request_queue_cv);
        pthread_mutex_unlock(&rp_ctx->request_queue_mutex);

        /* wait for threads to exit */
        for (i = 0; i < RP_THREAD_COUNT; i++) {
            pthread_join(rp_ctx->thread_pool[i], NULL);
        }
        pthread_mutex_destroy(&rp_ctx->request_queue_mutex);
        pthread_cond_destroy(&rp_ctx->request_queue_cv);

        while (sr_cbuff_dequeue(rp_ctx->request_queue, &req)) {
            if (NULL != req.msg) {
                sr__msg__free_unpacked(req.msg, NULL);
            }
        }
        pthread_rwlock_destroy(&rp_ctx->commit_lock);
        dm_cleanup(rp_ctx->dm_ctx);
        np_cleanup(rp_ctx->np_ctx);
        pm_cleanup(rp_ctx->pm_ctx);
        ac_cleanup(rp_ctx->ac_ctx);
        sr_cbuff_cleanup(rp_ctx->request_queue);
        free(rp_ctx);
    }

    SR_LOG_DBG_MSG("Request Processor cleanup finished.");
}

int
rp_session_start(const rp_ctx_t *rp_ctx, const uint32_t session_id, const ac_ucred_t *user_credentials,
        const sr_datastore_t datastore, const uint32_t session_options, const uint32_t commit_id, rp_session_t **session_p)
{
    rp_session_t *session = NULL;
    int rc = SR_ERR_OK;

    CHECK_NULL_ARG2(rp_ctx, session_p);

    SR_LOG_DBG("RP session start, session id=%"PRIu32".", session_id);

    session = calloc(1, sizeof(*session));
    if (NULL == session) {
        SR_LOG_ERR_MSG("Cannot allocate memory for RP session context.");
        return SR_ERR_NOMEM;
    }

    pthread_mutex_init(&session->msg_count_mutex, NULL);
    session->user_credentials = user_credentials;
    session->id = session_id;
    session->datastore = datastore;
    session->options = session_options;
    session->commit_id = commit_id;
    pthread_mutex_init(&session->cur_req_mutex, NULL);

    rc = ac_session_init(rp_ctx->ac_ctx, user_credentials, &session->ac_session);
    if (SR_ERR_OK  != rc) {
        SR_LOG_ERR("Access Control session init failed for session id=%"PRIu32".", session_id);
        rp_session_cleanup(rp_ctx, session);
        return rc;
    }

    rc = dm_session_start(rp_ctx->dm_ctx, user_credentials, datastore, &session->dm_session);
    if (SR_ERR_OK  != rc) {
        SR_LOG_ERR("Init of dm_session failed for session id=%"PRIu32".", session_id);
        rp_session_cleanup(rp_ctx, session);
        return rc;
    }

    *session_p = session;

    return rc;
}

int
rp_session_stop(const rp_ctx_t *rp_ctx, rp_session_t *session)
{
    CHECK_NULL_ARG2(rp_ctx, session);

    SR_LOG_DBG("RP session stop, session id=%"PRIu32".", session->id);

    /* sanity check - normally there should not be any unprocessed messages
     * within the session when calling rp_session_stop */
    pthread_mutex_lock(&session->msg_count_mutex);
    if (session->msg_count > 0) {
        /* cleanup will be called after last message has been processed so
         * that RP can survive this unexpected situation */
        SR_LOG_WRN("There are some (%"PRIu32") unprocessed messages for the session id=%"PRIu32" when"
                " session stop has been requested, this can lead to unspecified behavior - check RP caller code!!!",
                session->msg_count, session->id);
        session->stop_requested = true;
        pthread_mutex_unlock(&session->msg_count_mutex);
    } else {
        pthread_mutex_unlock(&session->msg_count_mutex);
        rp_session_cleanup(rp_ctx, session);
    }

    return SR_ERR_OK;
}

int
rp_msg_process(rp_ctx_t *rp_ctx, rp_session_t *session, Sr__Msg *msg)
{
    rp_request_t req = { 0 };
    struct timespec now = { 0 };
    int rc = SR_ERR_OK;

    CHECK_NULL_ARG_NORET2(rc, rp_ctx, msg);

    if (SR_ERR_OK != rc) {
        if (NULL != msg) {
            sr__msg__free_unpacked(msg, NULL);
        }
        return rc;
    }

    if (NULL != session) {
        pthread_mutex_lock(&session->msg_count_mutex);
        session->msg_count += 1;
        pthread_mutex_unlock(&session->msg_count_mutex);
    }

    req.session = session;
    req.msg = msg;

    pthread_mutex_lock(&rp_ctx->request_queue_mutex);

    /* enqueue the request into buffer */
    rc = sr_cbuff_enqueue(rp_ctx->request_queue, &req);

    if (0 == rp_ctx->active_threads) {
        /* there is no active (non-sleeping) thread - if this is happening too
         * frequently, instruct the threads to spin before going to sleep */
        sr_clock_get_time(CLOCK_MONOTONIC, &now);
        uint64_t diff = (1000000000L * (now.tv_sec - rp_ctx->last_thread_wakeup.tv_sec)) + now.tv_nsec - rp_ctx->last_thread_wakeup.tv_nsec;
        if (diff < RP_THREAD_SPIN_TIMEOUT) {
            /* a thread has been woken up in less than RP_THREAD_SPIN_TIMEOUT, increase the spin */
            if (0 == rp_ctx->thread_spin_limit) {
                /* no spin set yet, set to initial value */
                rp_ctx->thread_spin_limit = RP_THREAD_SPIN_MIN;
            } else if(rp_ctx->thread_spin_limit < RP_THREAD_SPIN_MAX) {
                /* double the spin limit */
                rp_ctx->thread_spin_limit *= 2;
            }
        } else {
            /* reset spin to 0 if wakaups are not too frequent */
            rp_ctx->thread_spin_limit = 0;
        }
        rp_ctx->last_thread_wakeup = now;
    }

    SR_LOG_DBG("Threads: active=%zu/%d, %zu requests in queue", rp_ctx->active_threads, RP_THREAD_COUNT,
            sr_cbuff_items_in_queue(rp_ctx->request_queue));

    /* send signal if there is no active thread ready to process the request */
    if (0 == rp_ctx->active_threads ||
            (((sr_cbuff_items_in_queue(rp_ctx->request_queue) / rp_ctx->active_threads) > RP_REQ_PER_THREADS) &&
             rp_ctx->active_threads < RP_THREAD_COUNT)) {
        pthread_cond_signal(&rp_ctx->request_queue_cv);
    }

    pthread_mutex_unlock(&rp_ctx->request_queue_mutex);

    if (SR_ERR_OK != rc) {
        /* release the message by error */
        SR_LOG_ERR_MSG("Unable to process the message, skipping.");
        if (NULL != session) {
            pthread_mutex_lock(&session->msg_count_mutex);
            session->msg_count -= 1;
            pthread_mutex_unlock(&session->msg_count_mutex);
        }
        sr__msg__free_unpacked(msg, NULL);
    }

    return rc;
}<|MERGE_RESOLUTION|>--- conflicted
+++ resolved
@@ -1247,15 +1247,6 @@
     free(module_name);
 
     /* fill-in subscription details into the request */
-<<<<<<< HEAD
-    if (subscription_cnt > 0) {
-        req->request->rpc_req->subscriber_address = strdup(subscriptions[0].dst_address);
-        CHECK_NULL_NOMEM_ERROR(req->request->rpc_req->subscriber_address, rc);
-        req->request->rpc_req->subscription_id = subscriptions[0].dst_id;
-        req->request->rpc_req->has_subscription_id = true;
-        np_free_subscriptions(subscriptions, subscription_cnt);
-    } else if (SR_ERR_OK == rc) {
-=======
     bool subscription_match = false;
     for (size_t i = 0; i < subscription_cnt; i++) {
         if (NULL != subscriptions[i].xpath && 0 == strcmp(subscriptions[i].xpath, req->request->rpc_req->xpath)) {
@@ -1272,7 +1263,6 @@
     }
 
     if (SR_ERR_OK == rc && !subscription_match) {
->>>>>>> 416eaa49
         /* no subscription for this RPC */
         SR_LOG_ERR("No subscription found for RPC delivery (xpath = '%s').", req->request->rpc_req->xpath);
         rc = SR_ERR_NOT_FOUND;
