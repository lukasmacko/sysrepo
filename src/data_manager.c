/**
 * @file data_manager.c
 * @author Rastislav Szabo <raszabo@cisco.com>, Lukas Macko <lmacko@cisco.com>
 * @brief
 *
 * @copyright
 * Copyright 2015 Cisco Systems, Inc.
 *
 * Licensed under the Apache License, Version 2.0 (the "License");
 * you may not use this file except in compliance with the License.
 * You may obtain a copy of the License at
 *
 *    http://www.apache.org/licenses/LICENSE-2.0
 *
 * Unless required by applicable law or agreed to in writing, software
 * distributed under the License is distributed on an "AS IS" BASIS,
 * WITHOUT WARRANTIES OR CONDITIONS OF ANY KIND, either express or implied.
 * See the License for the specific language governing permissions and
 * limitations under the License.
 */

#include <sys/types.h>
#include <sys/stat.h>
#include <unistd.h>
#include <stdlib.h>
#include <dirent.h>
#include <pthread.h>
#include <fcntl.h>
#include <libyang/libyang.h>
#include <string.h>

#include "data_manager.h"
#include "sr_common.h"
#include "rp_dt_edit.h"
#include "rp_dt_xpath.h"
#include "access_control.h"
#include "notification_processor.h"
#include "persistence_manager.h"

/**
 * @brief Helper structure for advisory locking. Holds
 * binary tree with filename -> fd maping.
 */
typedef struct dm_lock_ctx_s {
    sr_btree_t *lock_files;       /**< Binary tree of lock files for fast look up by file name */
    pthread_mutex_t mutex;        /**< Mutex for exclusive access to binary tree */
}dm_lock_ctx_t;

/**
 * @brief The item of the lock_files binary tree in dm_lock_ctx_t
 */
typedef struct dm_lock_item_s {
    char *filename;               /**< File name of the lockfile */
    int fd;                       /**< File descriptor of the file */
}dm_lock_item_t;

/**
 * @brief Data manager context holding loaded schemas, data trees
 * and corresponding locks
 */
typedef struct dm_ctx_s {
    ac_ctx_t *ac_ctx;             /**< Access Control module context */
    np_ctx_t *np_ctx;             /**< Notification Processor context */
    pm_ctx_t *pm_ctx;             /**< Persistence Manager context */
    char *schema_search_dir;      /**< location where schema files are located */
    char *data_search_dir;        /**< location where data files are located */
    struct ly_ctx *ly_ctx;        /**< libyang context holding all loaded schemas */
    pthread_rwlock_t lyctx_lock;  /**< rwlock to access ly_ctx */
    dm_lock_ctx_t lock_ctx;       /**< lock context for lock/unlock/commit operations */
    bool ds_lock;                 /**< Flag if the ds lock is hold by a session*/
    pthread_mutex_t ds_lock_mutex;/**< Data store lock mutex */
    struct ly_set *disabled_sch;  /**< Set of schema that has been disabled */
} dm_ctx_t;

/**
 * @brief Structure that holds Data Manager's per-session context.
 */
typedef struct dm_session_s {
    sr_datastore_t datastore;           /**< datastore to which the session is tied */
    const ac_ucred_t *user_credentials; /**< credentials of the user who this session belongs to */
    sr_btree_t *session_modules;        /**< binary holding session copies of data models */
    char *error_msg;                    /**< description of the last error */
    char *error_xpath;                  /**< xpath of the last error if applicable */
    dm_sess_op_t *operations;           /**< list of operations performed in this session */
    size_t oper_count;                  /**< number of performed operation */
    size_t oper_size;                   /**< number of allocated operations */
    struct ly_set *locked_files;        /**< set of filename that are locked by this session */
    bool holds_ds_lock;                 /**< flags if the session holds ds lock*/
} dm_session_t;

/**
 * @brief Info structure for the node holds the state of the running data store.
 * (It will hold information about notification subscriptions.)
 */
typedef struct dm_node_info_s {
    dm_node_state_t state;
} dm_node_info_t;

/**
 * @brief Minimal nanosecond difference between current time and modification timestamp.
 * To allow optimized commit - if timestamp of the file system file and session copy matches
 * overwrite the data file.
 *
 * If this constant were 0 we could lose some changes in 1.read 2.read 1.commit 2.commit scenario.
 * Because the file can be read and write with the same timestamp.
 * See edit_commit_test2 and edit_commit_test3.
 */
#define NANOSEC_THRESHOLD 10000000

/**
 * @brief Compares two data trees by module name
 */
static int
dm_data_info_cmp(const void *a, const void *b)
{
    assert(a);
    assert(b);
    dm_data_info_t *node_a = (dm_data_info_t *) a;
    dm_data_info_t *node_b = (dm_data_info_t *) b;

    int res = strcmp(node_a->module->name, node_b->module->name);
    if (res == 0) {
        return 0;
    } else if (res < 0) {
        return -1;
    } else {
        return 1;
    }
}

/**
 * @brief Compare two lock items
 */
static int
dm_compare_lock_item(const void *a, const void *b)
{
    assert(a);
    assert(b);
    dm_lock_item_t *item_a = (dm_lock_item_t *) a;
    dm_lock_item_t *item_b = (dm_lock_item_t *) b;

    int res = strcmp(item_a->filename, item_b->filename);
    if (res == 0) {
        return 0;
    } else if (res < 0) {
        return -1;
    } else {
        return 1;
    }
}


/**
 * @brief frees the dm_data_info stored in binary tree
 */
static void
dm_data_info_free(void *item)
{
    dm_data_info_t *info = (dm_data_info_t *) item;
    if (NULL != info) {
        lyd_free_withsiblings(info->node);
    }
    free(info);
}

/**
 * @brief Check whether the file_name corresponds to the schema file.
 * @return 1 if it does, 0 otherwise.
 */
static int
dm_is_schema_file(const char *file_name)
{
    CHECK_NULL_ARG(file_name);
    return sr_str_ends_with(file_name, SR_SCHEMA_YIN_FILE_EXT);
}

/**
 * @brief Loads the schema file into the context. The path for loading file is specified as concatenation of dir_name
 * and file_name. Function returns SR_ERR_OK if loading was successful. It might return SR_ERR_IO if the file can not
 * be opened, SR_ERR_INTERNAL if parsing of the file failed or SR_ERR_NOMEM if memory allocation failed.
 * @param [in] dm_ctx
 * @param [in] dir_name
 * @param [in] file_name
 * @return Error code (SR_ERR_OK on success)
 */
static int
dm_load_schema_file(dm_ctx_t *dm_ctx, const char *dir_name, const char *file_name)
{
    CHECK_NULL_ARG3(dm_ctx, dir_name, file_name);
    const struct lys_module *module = NULL;
    char *schema_filename = NULL;
    char **features = NULL;
    size_t feature_cnt = 0;
    bool running_enabled = false;
    int rc = SR_ERR_OK;

    rc = sr_str_join(dir_name, file_name, &schema_filename);
    if (SR_ERR_OK != rc) {
        return SR_ERR_NOMEM;
    }

    /* load schema tree */
    pthread_rwlock_wrlock(&dm_ctx->lyctx_lock);
    module = lys_parse_path(dm_ctx->ly_ctx, schema_filename, LYS_IN_YIN);
    free(schema_filename);
    if (module == NULL) {
        SR_LOG_WRN("Unable to parse a schema file: %s", file_name);
        pthread_rwlock_unlock(&dm_ctx->lyctx_lock);
        return SR_ERR_INTERNAL;
    }
    pthread_rwlock_unlock(&dm_ctx->lyctx_lock);

    /* load module's persistent data */
    rc = pm_get_module_info(dm_ctx->pm_ctx, module->name, &running_enabled, &features, &feature_cnt);
    if (SR_ERR_OK == rc) {
        /* enable active features */
        for (size_t i = 0; i < feature_cnt; i++) {
            rc = dm_feature_enable(dm_ctx, module->name, features[i], true);
            if (SR_ERR_OK != rc) {
                SR_LOG_WRN("Unable to enable feature '%s' in module '%s' in Data Manager.", features[i], module->name);
            }
            free(features[i]);
        }
        free(features);
    }
    if (SR_ERR_OK == rc && running_enabled) {
        /* enable running datastore */
        rc = dm_enable_module_runnig(dm_ctx, NULL, module->name, module);
    }

    return SR_ERR_OK;
}

/**
 * @brief Loops through the specified directory (dm_ctx->schema_search_dir) and tries to load schema files from it.
 * Schemas that can not be loaded are skipped.
 * @param [in] dm_ctx
 * @return Error code (SR_ERR_OK on success), SR_ERR_IO if the directory can not be opened
 */
static int
dm_load_schemas(dm_ctx_t *dm_ctx)
{
    CHECK_NULL_ARG(dm_ctx);
    DIR *dir = NULL;
    struct dirent *ent = NULL;
    if ((dir = opendir(dm_ctx->schema_search_dir)) != NULL) {
        while ((ent = readdir(dir)) != NULL) {
            if (dm_is_schema_file(ent->d_name)) {
                if (SR_ERR_OK != dm_load_schema_file(dm_ctx, dm_ctx->schema_search_dir, ent->d_name)) {
                    SR_LOG_WRN("Loading schema file: %s failed.", ent->d_name);
                } else {
                    SR_LOG_INF("Schema file %s loaded successfully", ent->d_name);
                }
            }
        }
        closedir(dir);
        return SR_ERR_OK;
    } else {
        SR_LOG_ERR("Could not open the directory %s: %s", dm_ctx->schema_search_dir, strerror(errno));
        return SR_ERR_IO;
    }
}

static bool
dm_is_module_disabled(dm_ctx_t *dm_ctx, const char *module_name)
{
    if (NULL == dm_ctx || NULL == module_name) {
        return true;
    }

    for (size_t i = 0; i < dm_ctx->disabled_sch->number; i++) {
        if (0 == strcmp((char *) dm_ctx->disabled_sch->set.g[i], module_name)) {
            return true;
        }
    }
    return false;
}

/**
 * Checks whether the schema of the module has been loaded
 * @param [in] dm_ctx
 * @param [in] module_name
 * @param [out] module NULL can be passed
 * @return Error code (SR_ERR_OK on success), SR_ERR_UNKNOWN_MODEL
 */
static int
dm_find_module_schema(dm_ctx_t *dm_ctx, const char *module_name, const struct lys_module **module)
{
    CHECK_NULL_ARG2(dm_ctx, module_name);
    const struct lys_module *m = NULL;
    pthread_rwlock_rdlock(&dm_ctx->lyctx_lock);
    m = ly_ctx_get_module(dm_ctx->ly_ctx, module_name, NULL);
    pthread_rwlock_unlock(&dm_ctx->lyctx_lock);
    if (NULL != module) {
        *module = m;
    }
    return m == NULL || dm_is_module_disabled(dm_ctx, module_name) ? SR_ERR_UNKNOWN_MODEL : SR_ERR_OK;
}

/**
 * @brief Tries to load data tree from provided opened file.
 * @param [in] dm_ctx
 * @param [in] fd to be read from, function does not close it
 * If NULL passed data info with empty data will be created
 * @param [in] module
 * @param [in] data_info
 * @return Error code (SR_ERR_OK on success)
 */
static int
dm_load_data_tree_file(dm_ctx_t *dm_ctx, int fd, const char *data_filename, const struct lys_module *module, dm_data_info_t **data_info)
{
    CHECK_NULL_ARG4(dm_ctx, module, data_filename, data_info);
    int rc = SR_ERR_OK;
    struct lyd_node *data_tree = NULL;
    *data_info = NULL;

    dm_data_info_t *data = NULL;
    data = calloc(1, sizeof(*data));
    CHECK_NULL_NOMEM_RETURN(data);

    if (-1 != fd) {
#ifdef HAVE_STAT_ST_MTIM
        struct stat st = {0};
        rc = stat(data_filename, &st);
        if (-1 == rc) {
            SR_LOG_ERR_MSG("Stat failed");
            free(data);
            return SR_ERR_INTERNAL;
        }
        data->timestamp = st.st_mtim;
        SR_LOG_DBG("Loaded module %s: mtime sec=%lld nsec=%lld", module->name,
                (long long) st.st_mtim.tv_sec,
                (long long) st.st_mtim.tv_nsec);
#endif
        data_tree = lyd_parse_fd(dm_ctx->ly_ctx, fd, LYD_XML, LYD_OPT_STRICT | LYD_OPT_CONFIG);
        if (NULL == data_tree && LY_SUCCESS != ly_errno) {
            SR_LOG_ERR("Parsing data tree from file %s failed: %s", data_filename, ly_errmsg());
            free(data);
            return SR_ERR_INTERNAL;
        }
    }

    /* if the data tree is loaded, validate it*/
    if (NULL != data_tree && 0 != lyd_validate(&data_tree, LYD_OPT_STRICT | LYD_OPT_CONFIG | LYD_WD_IMPL_TAG)) {
        SR_LOG_ERR("Loaded data tree '%s' is not valid", data_filename);
        lyd_free_withsiblings(data_tree);
        free(data);
        return SR_ERR_INTERNAL;
    }

    data->module = module;
    data->modified = false;
    data->node = data_tree;

    if (NULL == data_tree) {
        SR_LOG_INF("Data file %s is empty", data_filename);
    } else {
        SR_LOG_INF("Data file %s loaded successfully", data_filename);
    }

    *data_info = data;

    return rc;
}
/**
 * @brief Loads data tree from file. Module and datastore argument are used to
 * determine the file name.
 * @param [in] dm_ctx
 * @param [in] dm_session_ctx
 * @param [in] module
 * @param [in] ds
 * @param [out] data_info
 * @return Error code (SR_ERR_OK on success), SR_ERR_INTERAL if the parsing of the data tree fails.
 */
static int
dm_load_data_tree(dm_ctx_t *dm_ctx, dm_session_t *dm_session_ctx, const struct lys_module *module, sr_datastore_t ds, dm_data_info_t **data_info)
{
    CHECK_NULL_ARG2(dm_ctx, module);

    char *data_filename = NULL;
    int rc = 0;
    *data_info = NULL;
    rc = sr_get_data_file_name(dm_ctx->data_search_dir, module->name, ds, &data_filename);
    CHECK_RC_LOG_RETURN(rc, "Get data_filename failed for %s", module->name);

    ac_set_user_identity(dm_ctx->ac_ctx, dm_session_ctx->user_credentials);

    int fd = open(data_filename, O_RDONLY);

    ac_unset_user_identity(dm_ctx->ac_ctx);

    if (-1 != fd) {
        /* lock, read-only, blocking */
        sr_lock_fd(fd, false, true);
    } else if (ENOENT == errno) {
        SR_LOG_DBG("Data file %s does not exist, creating empty data tree", data_filename);
    } else if (EACCES == errno) {
        SR_LOG_DBG("Data file %s can't be read because of access rights", data_filename);
        free(data_filename);
        return SR_ERR_UNAUTHORIZED;
    }

    rc = dm_load_data_tree_file(dm_ctx, fd, data_filename, module, data_info);

    if (-1 != fd) {
        sr_unlock_fd(fd);
        close(fd);
    }

    free(data_filename);
    return rc;
}

static void
dm_free_lys_private_data(const struct lys_node *node, void *private)
{
    if (NULL != private) {
        free(private);
    }
}

static void
dm_free_sess_op(dm_sess_op_t *op)
{
    if (NULL == op) {
        return;
    }
    free(op->xpath);
    if (DM_SET_OP == op->op) {
        sr_free_val(op->detail.set.val);
    } else if (DM_MOVE_OP == op->op) {
        free(op->detail.mov.relative_item);
        op->detail.mov.relative_item = NULL;
    }
}

static void
dm_free_sess_operations(dm_sess_op_t *ops, size_t count)
{
    if (NULL == ops){
        return;
    }

    for (size_t i = 0; i < count; i++) {
        dm_free_sess_op(&ops[i]);
    }
    free(ops);
}

static void
dm_free_lock_item(void *lock_item)
{
    CHECK_NULL_ARG_VOID(lock_item);
    dm_lock_item_t *li = (dm_lock_item_t *) lock_item;
    free(li->filename);
    if (-1 != li->fd) {
        close(li->fd);
    }
    free(li);
}

/**
 * @brief Locks a file based on provided file name.
 * @param [in] lock_ctx
 * @param [in] filename
 * @return Error code (SR_ERR_OK on success), SR_ERR_LOCKED if the file is already locked,
 * SR_ERR_UNATHORIZED if the file can not be locked because of the permission.
 */
static int
dm_lock_file(dm_lock_ctx_t *lock_ctx, char *filename)
{
    CHECK_NULL_ARG2(lock_ctx, filename);
    int rc = SR_ERR_OK;
    dm_lock_item_t lookup_item = {0,};
    dm_lock_item_t *found_item = NULL;
    lookup_item.filename = filename;

    pthread_mutex_lock(&lock_ctx->mutex);

    found_item = sr_btree_search(lock_ctx->lock_files, &lookup_item);
    if (NULL == found_item) {
       found_item = calloc(1, sizeof(*found_item));
       CHECK_NULL_NOMEM_GOTO(found_item, rc, cleanup);

       found_item->fd = -1;
       found_item->filename = strdup(filename);
       if (NULL == found_item->filename) {
           SR_LOG_ERR_MSG("Filename duplication failed");
           free(found_item);
           rc = SR_ERR_INTERNAL;
           goto cleanup;
       }

       rc = sr_btree_insert(lock_ctx->lock_files, found_item);
       if (SR_ERR_OK != rc){
           SR_LOG_ERR_MSG("Adding to binary tree failed");
           dm_free_lock_item(found_item);
           goto cleanup;
       }
    }

    if (-1 == found_item->fd) {
        found_item->fd = open(filename, O_CREAT | O_RDWR, S_IRUSR | S_IWUSR | S_IRGRP | S_IWGRP | S_IROTH | S_IWOTH);
        if (-1 == found_item->fd) {
            if (EACCES == errno) {
                SR_LOG_ERR("Insufficient permissions to lock the file '%s'", filename);
                rc = SR_ERR_UNAUTHORIZED;
            } else {
                SR_LOG_ERR("Error by opening the file '%s': %s", filename, strerror(errno));
                rc = SR_ERR_INTERNAL;
            }
            goto cleanup;
        }
        rc = sr_lock_fd(found_item->fd, true, false);
        if (SR_ERR_OK == rc) {
            SR_LOG_DBG("File %s has been locked", filename);
        } else {
            SR_LOG_INF("File %s locked by other process", filename);
            close(found_item->fd);
            found_item->fd = -1;
        }
    } else {
        rc = SR_ERR_LOCKED;
        SR_LOG_INF("File %s is already locked", filename);
    }

cleanup:
    pthread_mutex_unlock(&lock_ctx->mutex);
    return rc;
}

/**
 * @brief Unlocks the file based on the filename
 * @param [in] lock_ctx
 * @param [in] filename
 * @return Error code (SR_ERR_OK on success) SR_ERR_INVAL_ARG if the
 * file had not been locked in provided context
 */
static int
dm_unlock_file(dm_lock_ctx_t *lock_ctx, char *filename)
{
    CHECK_NULL_ARG2(lock_ctx, filename);
    int rc = SR_ERR_OK;
    dm_lock_item_t lookup_item = {0,};
    dm_lock_item_t *found_item = NULL;
    lookup_item.filename = filename;

    pthread_mutex_lock(&lock_ctx->mutex);

    found_item = sr_btree_search(lock_ctx->lock_files, &lookup_item);
    if (NULL == found_item || -1 == found_item->fd) {
        SR_LOG_ERR("File %s has not been locked in this context", filename);
        rc = SR_ERR_INVAL_ARG;
        goto cleanup;
    }
    close(found_item->fd);
    found_item->fd = -1;
    SR_LOG_DBG("File %s has been unlocked", filename);

cleanup:
    pthread_mutex_unlock(&lock_ctx->mutex);
    return rc;
}

/**
 * @brief Logging callback called from libyang for each log entry.
 */
static void
dm_ly_log_cb(LY_LOG_LEVEL level, const char *msg, const char *path)
{
    if (LY_LLERR == level) {
        SR_LOG_DBG("libyang error: %s", msg);
    }
}

int
dm_lock_module(dm_ctx_t *dm_ctx, dm_session_t *session, char *modul_name)
{
    CHECK_NULL_ARG3(dm_ctx, session, modul_name);
    int rc = SR_ERR_OK;
    char *lock_file = NULL;

    /* check if module name is valid */
    rc = dm_find_module_schema(dm_ctx, modul_name, NULL);
    CHECK_RC_LOG_RETURN(rc, "Unknown module %s to lock", modul_name);

    rc = sr_get_lock_data_file_name(dm_ctx->data_search_dir, modul_name, session->datastore, &lock_file);
    CHECK_RC_MSG_RETURN(rc, "Lock file name can not be created");

    /* check if already locked by this session */
    for (size_t i = 0; i < session->locked_files->number; i++) {
        if (0 == strcmp(lock_file, (char *)session->locked_files->set.g[i])){
            SR_LOG_INF("File %s is already by this session", lock_file);
            free(lock_file);
            return rc;
        }
    }

    /* switch identity */
    ac_set_user_identity(dm_ctx->ac_ctx, session->user_credentials);

    rc = dm_lock_file(&dm_ctx->lock_ctx, lock_file);

    /* switch identity back */
    ac_unset_user_identity(dm_ctx->ac_ctx);

    /* log information about locked model */
    if (SR_ERR_OK != rc){
        free(lock_file);
    } else {
        ly_set_add(session->locked_files, lock_file);
    }
    return rc;
}

int
dm_unlock_module(dm_ctx_t *dm_ctx, dm_session_t *session, char *modul_name)
{
    CHECK_NULL_ARG3(dm_ctx, session, modul_name);
    int rc = SR_ERR_OK;
    char *lock_file = NULL;
    size_t i = 0;

    rc = sr_get_lock_data_file_name(dm_ctx->data_search_dir, modul_name, session->datastore, &lock_file);
    CHECK_RC_MSG_RETURN(rc, "Lock file name can not be created");

    /* check if already locked */
    bool found = false;
    for (i = 0; i < session->locked_files->number; i++) {
        if (0 == strcmp(lock_file, (char *)session->locked_files->set.g[i])){
            found = true;
            break;
        }
    }

    if (!found) {
        SR_LOG_ERR("File %s has not been locked in this context", lock_file);
        rc = SR_ERR_INVAL_ARG;
    } else {
        rc = dm_unlock_file(&dm_ctx->lock_ctx, lock_file);
        free(session->locked_files->set.g[i]);
        ly_set_rm_index(session->locked_files, i);
    }

    free(lock_file);
    return rc;
}


int
dm_lock_datastore(dm_ctx_t *dm_ctx, dm_session_t *session)
{
    CHECK_NULL_ARG2(dm_ctx, session);
    int rc = SR_ERR_OK;
    sr_schema_t *schemas = NULL;
    size_t schema_count = 0;

    struct ly_set *locked = ly_set_new();
    CHECK_NULL_NOMEM_RETURN(locked);

    rc = dm_list_schemas(dm_ctx, session, &schemas, &schema_count);
    CHECK_RC_MSG_GOTO(rc, cleanup, "List schemas failed");

    pthread_mutex_lock(&dm_ctx->ds_lock_mutex);
    if (dm_ctx->ds_lock) {
        SR_LOG_ERR_MSG("Datastore lock is hold by other session");
        rc = SR_ERR_LOCKED;
        pthread_mutex_unlock(&dm_ctx->ds_lock_mutex);
        goto cleanup;
    }
    dm_ctx->ds_lock = true;
    pthread_mutex_unlock(&dm_ctx->ds_lock_mutex);
    session->holds_ds_lock = true;

    for (size_t i = 0; i < schema_count; i++) {
        rc = dm_lock_module(dm_ctx, session, (char *) schemas[i].module_name);
        if (SR_ERR_OK != rc) {
            if (SR_ERR_UNAUTHORIZED == rc){
                SR_LOG_INF("Not allowed to lock %s, skipping", schemas[i].module_name);
                continue;
            } else if (SR_ERR_LOCKED == rc) {
                SR_LOG_ERR("Model %s is already locked by other session", schemas[i].module_name);
            }
            for (size_t l = 0; l < locked->number; l++) {
                dm_unlock_module(dm_ctx, session, (char *) locked->set.g[l]);
            }
            pthread_mutex_lock(&dm_ctx->ds_lock_mutex);
            dm_ctx->ds_lock = false;
            pthread_mutex_unlock(&dm_ctx->ds_lock_mutex);
            session->holds_ds_lock = false;
            goto cleanup;
        }
        SR_LOG_DBG("Module %s locked", schemas[i].module_name);
        ly_set_add(locked, (char *) schemas[i].module_name);
    }
cleanup:
    sr_free_schemas(schemas, schema_count);
    ly_set_free(locked);
    return rc;
}

int
dm_unlock_datastore(dm_ctx_t *dm_ctx, dm_session_t *session)
{
    CHECK_NULL_ARG2(dm_ctx, session);

    while (session->locked_files->number > 0){
        dm_unlock_file(&dm_ctx->lock_ctx, (char *) session->locked_files->set.g[0]);
        free(session->locked_files->set.g[0]);
        ly_set_rm_index(session->locked_files, 0);
    }
    if (session->holds_ds_lock){
        pthread_mutex_lock(&dm_ctx->ds_lock_mutex);
        dm_ctx->ds_lock = false;
        session->holds_ds_lock = false;
        pthread_mutex_unlock(&dm_ctx->ds_lock_mutex);
    }
    return SR_ERR_OK;
}

/**
 * @brief Returns the state of node. If the NULL is provided as an argument
 * DM_NODE_DISABLED is returned.
 */
static dm_node_state_t
dm_get_node_state(struct lys_node *node)
{
    if (NULL == node || NULL == node->priv) {
        return DM_NODE_DISABLED;
    }
    dm_node_info_t *n_info = (dm_node_info_t *) node->priv;

    if (NULL == n_info) {
        return DM_NODE_DISABLED;
    }
    return n_info->state;
}

int
dm_add_operation(dm_session_t *session, dm_operation_t op, const char *xpath, sr_val_t *val, sr_edit_options_t opts, sr_move_position_t pos, const char *rel_item)
{
    int rc = SR_ERR_OK;
    CHECK_NULL_ARG_NORET2(rc, session, xpath); /* value can be NULL*/
    if (SR_ERR_OK != rc) {
        goto cleanup;
    }

    if (NULL == session->operations){
        session->oper_size = 1;
        session->operations = calloc(session->oper_size, sizeof(*session->operations));
        CHECK_NULL_NOMEM_GOTO(session->operations, rc, cleanup);
    } else if (session->oper_count == session->oper_size){
        session->oper_size *= 2;
        dm_sess_op_t *tmp_op = realloc(session->operations, session->oper_size * sizeof(*session->operations));
        CHECK_NULL_NOMEM_GOTO(tmp_op, rc, cleanup);
        session->operations = tmp_op;
    }
    session->operations[session->oper_count].op = op;
    session->operations[session->oper_count].has_error = false;
    session->operations[session->oper_count].xpath = strdup(xpath);
    CHECK_NULL_NOMEM_GOTO(session->operations[session->oper_count].xpath, rc, cleanup);
    if (DM_SET_OP == op) {
        session->operations[session->oper_count].detail.set.val = val;
        session->operations[session->oper_count].detail.set.options = opts;
    } else if (DM_DELETE_OP == op) {
        session->operations[session->oper_count].detail.del.options = opts;
    } else if (DM_MOVE_OP == op){
        session->operations[session->oper_count].detail.mov.position = pos;
        if (NULL != rel_item){
            session->operations[session->oper_count].detail.mov.relative_item = strdup(rel_item);
            CHECK_NULL_NOMEM_GOTO(session->operations[session->oper_count].detail.mov.relative_item, rc, cleanup);
        } else {
            session->operations[session->oper_count].detail.mov.relative_item = NULL;
        }
    }

    session->oper_count++;
    return rc;
cleanup:
    sr_free_val(val);
    return rc;
}

void
dm_remove_last_operation(dm_session_t *session)
{
    CHECK_NULL_ARG_VOID(session);
    if (session->oper_count > 0) {
        session->oper_count--;
        dm_free_sess_op(&session->operations[session->oper_count]);
        session->operations[session->oper_count].xpath = NULL;
        session->operations[session->oper_count].detail.set.val = NULL;
    }
}

void
dm_get_session_operations(dm_session_t *session, dm_sess_op_t **ops, size_t *count)
{
    CHECK_NULL_ARG_VOID3(session, ops, count);
    *ops = session->operations;
    *count = session->oper_count;
}

void
dm_clear_session_errors(dm_session_t *session)
{
    if (NULL == session) {
        return;
    }

    if (NULL != session->error_msg) {
        free(session->error_msg);
        session->error_msg = NULL;
    }

    if (NULL != session->error_xpath) {
        free(session->error_xpath);
        session->error_xpath = NULL;
    }
}

int
dm_report_error(dm_session_t *session, const char *msg, char *err_path, int rc)
{
    if (NULL == session) {
        return SR_ERR_INTERNAL;
    }

    /* if NULL is provided, message will be generated according to the error code*/
    if (NULL == msg) {
        msg = sr_strerror(rc);
    }

    if (NULL != session->error_msg) {
        SR_LOG_WRN("Overwriting session error message %s", session->error_msg);
        free(session->error_msg);
    }
    session->error_msg = strdup(msg);
    if (NULL == session->error_msg) {
        SR_LOG_ERR_MSG("Error message duplication failed");
        free(err_path);
        return SR_ERR_INTERNAL;
    }

    if (NULL != session->error_xpath) {
        SR_LOG_WRN("Overwriting session error xpath %s", session->error_xpath);
        free(session->error_xpath);
    }
    session->error_xpath = err_path;
    if (NULL == session->error_xpath) {
        SR_LOG_WRN_MSG("Error xpath passed to dm_report is NULL");
    }

    return rc;
}

bool
dm_has_error(dm_session_t *session)
{
    if (NULL == session) {
        return false;
    }
    return NULL != session->error_msg || NULL != session->error_xpath;
}

int
dm_copy_errors(dm_session_t *session, char **error_msg, char **err_xpath)
{
    CHECK_NULL_ARG3(session, error_msg, err_xpath);
    if (NULL != session->error_msg) {
        *error_msg = strdup(session->error_msg);
    }
    if (NULL != session->error_xpath) {
        *err_xpath = strdup(session->error_xpath);
    }
    if ((NULL != session->error_msg && NULL == *error_msg) || (NULL != session->error_xpath && NULL == *err_xpath)) {
        SR_LOG_ERR_MSG("Error duplication failed");
        return SR_ERR_INTERNAL;
    }
    return SR_ERR_OK;
}

bool
dm_is_node_enabled(struct lys_node* node)
{
    dm_node_state_t state = dm_get_node_state(node);
    return DM_NODE_ENABLED == state || DM_NODE_ENABLED_WITH_CHILDREN == state;
}

bool
dm_is_node_enabled_with_children(struct lys_node* node)
{
    return DM_NODE_ENABLED_WITH_CHILDREN == dm_get_node_state(node);
}

bool
dm_is_enabled_check_recursively(struct lys_node *node)
{
    if (dm_is_node_enabled(node)) {
        return true;
    }
    node = node->parent;
    while (NULL != node) {
        if (NULL == node->parent && LYS_AUGMENT == node->nodetype) {
            node = ((struct lys_node_augment *) node)->target;
            continue;
        }
        if (dm_is_node_enabled_with_children(node)) {
            return true;
        }
        node = node->parent;
    }
    return false;
}

int
dm_set_node_state(struct lys_node *node, dm_node_state_t state)
{
    CHECK_NULL_ARG(node);
    if (NULL == node->priv) {
        node->priv = calloc(1, sizeof(dm_node_info_t));
        if (NULL == node->priv) {
            SR_LOG_ERR_MSG("Memory allocation failed");
            return SR_ERR_NOMEM;
        }
    }
    ((dm_node_info_t *) node->priv)->state = state;
    return SR_ERR_OK;
}

bool
dm_is_running_ds_session(dm_session_t *session)
{
    if (NULL != session) {
        return SR_DS_RUNNING == session->datastore;
    }
    return false;
}

int
dm_init(ac_ctx_t *ac_ctx, np_ctx_t *np_ctx, pm_ctx_t *pm_ctx,
        const char *schema_search_dir, const char *data_search_dir, dm_ctx_t **dm_ctx)
{
    CHECK_NULL_ARG3(schema_search_dir, data_search_dir, dm_ctx);

    SR_LOG_INF("Initializing Data Manager, schema_search_dir=%s, data_search_dir=%s", schema_search_dir, data_search_dir);

    dm_ctx_t *ctx = NULL;
    int rc = SR_ERR_OK;
    ctx = calloc(1, sizeof(*ctx));
    CHECK_NULL_NOMEM_GOTO(ctx, rc, cleanup);
    ctx->ac_ctx = ac_ctx;
    ctx->np_ctx = np_ctx;
    ctx->pm_ctx = pm_ctx;

    ctx->ly_ctx = ly_ctx_new(schema_search_dir);
    CHECK_NULL_NOMEM_GOTO(ctx->ly_ctx, rc, cleanup);

    ly_set_log_clb(dm_ly_log_cb, 1);

    ctx->schema_search_dir = strdup(schema_search_dir);
    CHECK_NULL_NOMEM_GOTO(ctx->schema_search_dir, rc, cleanup);

    ctx->data_search_dir = strdup(data_search_dir);
    CHECK_NULL_NOMEM_GOTO(ctx->data_search_dir, rc, cleanup);

    ctx->disabled_sch = ly_set_new();
    CHECK_NULL_NOMEM_GOTO(ctx->disabled_sch, rc, cleanup);

    pthread_mutex_init(&ctx->ds_lock_mutex, NULL);
    pthread_mutex_init(&ctx->lock_ctx.mutex, NULL);
    rc = sr_btree_init(dm_compare_lock_item, dm_free_lock_item, &ctx->lock_ctx.lock_files);
    CHECK_RC_MSG_GOTO(rc, cleanup, "Creating of lock files binary tree failed");
    pthread_rwlockattr_t attr;
    pthread_rwlockattr_init(&attr);
#if defined(HAVE_PTHREAD_RWLOCKATTR_SETKIND_NP)
    pthread_rwlockattr_setkind_np(&attr, PTHREAD_RWLOCK_PREFER_WRITER_NONRECURSIVE_NP);
#endif

    rc = pthread_rwlock_init(&ctx->lyctx_lock, &attr);
    pthread_rwlockattr_destroy(&attr);
    if (0 != rc) {
        SR_LOG_ERR_MSG("lyctx mutex initialization failed");
        dm_cleanup(ctx);
        return SR_ERR_INTERNAL;
    }

    *dm_ctx = ctx;
    rc = dm_load_schemas(ctx);

cleanup:
    if (SR_ERR_OK != rc) {
        dm_cleanup(ctx);
    }
    return rc;

}

void
dm_cleanup(dm_ctx_t *dm_ctx)
{
    if (NULL != dm_ctx) {
        free(dm_ctx->schema_search_dir);
        free(dm_ctx->data_search_dir);
        if (NULL != dm_ctx->ly_ctx) {
            ly_ctx_destroy(dm_ctx->ly_ctx, dm_free_lys_private_data);
        }
        pthread_rwlock_destroy(&dm_ctx->lyctx_lock);
        if (NULL != dm_ctx->lock_ctx.lock_files) {
            sr_btree_cleanup(dm_ctx->lock_ctx.lock_files);
        }
        pthread_mutex_destroy(&dm_ctx->lock_ctx.mutex);
        pthread_mutex_destroy(&dm_ctx->ds_lock_mutex);
        ly_set_free(dm_ctx->disabled_sch);
        free(dm_ctx);
    }
}

int
dm_session_start(const dm_ctx_t *dm_ctx, const ac_ucred_t *user_credentials, const sr_datastore_t ds, dm_session_t **dm_session_ctx)
{
    CHECK_NULL_ARG(dm_session_ctx);

    dm_session_t *session_ctx = NULL;
    session_ctx = calloc(1, sizeof(*session_ctx));
    CHECK_NULL_NOMEM_RETURN(session_ctx);
    session_ctx->user_credentials = user_credentials;
    session_ctx->datastore = ds;

    int rc = SR_ERR_OK;
    rc = sr_btree_init(dm_data_info_cmp, dm_data_info_free, &session_ctx->session_modules);
    if (SR_ERR_OK != rc) {
        SR_LOG_ERR_MSG("Binary tree allocation failed");
        free(session_ctx);
        return SR_ERR_NOMEM;
    }
    session_ctx->locked_files = ly_set_new();
    if (NULL == session_ctx->locked_files) {
        SR_LOG_ERR_MSG("Locked file set init failed");
        sr_btree_cleanup(session_ctx->session_modules);
        free(session_ctx);
        return SR_ERR_INTERNAL;
    }
    *dm_session_ctx = session_ctx;

    return SR_ERR_OK;
}

void
dm_session_stop(dm_ctx_t *dm_ctx, dm_session_t *session)
{
    CHECK_NULL_ARG_VOID2(dm_ctx, session);
    if (NULL != session->locked_files) {
        dm_unlock_datastore(dm_ctx, session);
        ly_set_free(session->locked_files);
    }
    sr_btree_cleanup(session->session_modules);
    dm_clear_session_errors(session);
    dm_free_sess_operations(session->operations, session->oper_count);
    free(session);
}

int
dm_get_data_info(dm_ctx_t *dm_ctx, dm_session_t *dm_session_ctx, const char *module_name, dm_data_info_t **info)
{
    CHECK_NULL_ARG4(dm_ctx, dm_session_ctx, module_name, info);
    int rc = SR_ERR_OK;
    const struct lys_module *module = NULL;
    dm_data_info_t *exisiting_data_info = NULL;

    if (dm_find_module_schema(dm_ctx, module_name, &module) != SR_ERR_OK) {
        SR_LOG_WRN("Unknown schema: %s", module_name);
        return SR_ERR_UNKNOWN_MODEL;
    }

    dm_data_info_t lookup_data = {0};
    lookup_data.module = module;
    exisiting_data_info = sr_btree_search(dm_session_ctx->session_modules, &lookup_data);

    if (NULL != exisiting_data_info) {
        *info = exisiting_data_info;
        SR_LOG_DBG("Module %s already loaded", module_name);
        return SR_ERR_OK;
    }

    /* session copy not found load it from file system */
    dm_data_info_t *di = NULL;
    rc = dm_load_data_tree(dm_ctx, dm_session_ctx, module, dm_session_ctx->datastore, &di);
    CHECK_RC_LOG_RETURN(rc, "Getting data tree for %s failed.", module_name);

    rc = sr_btree_insert(dm_session_ctx->session_modules, (void *) di);
    if (SR_ERR_OK != rc) {
        SR_LOG_ERR("Insert into session avl failed module %s", module_name);
        dm_data_info_free(di);
        return rc;
    }
    SR_LOG_DBG("Module %s has been loaded", module_name);
    *info = di;
    return SR_ERR_OK;
}

int
dm_get_datatree(dm_ctx_t *dm_ctx, dm_session_t *dm_session_ctx, const char *module_name, struct lyd_node **data_tree)
{
    CHECK_NULL_ARG4(dm_ctx, dm_session_ctx, module_name, data_tree);
    int rc = SR_ERR_OK;
    dm_data_info_t *info = NULL;
    rc = dm_get_data_info(dm_ctx, dm_session_ctx, module_name, &info);
    CHECK_RC_LOG_RETURN(rc, "Get data info failed for module %s", module_name);
    *data_tree = info->node;
    if (NULL == info->node) {
        return SR_ERR_NOT_FOUND;
    }
    return rc;
}

int
dm_get_module(dm_ctx_t *dm_ctx, const char *module_name, const char *revision, const struct lys_module **module)
{
    CHECK_NULL_ARG3(dm_ctx, module_name, module); /* revision might be NULL*/
    *module = ly_ctx_get_module(dm_ctx->ly_ctx, module_name, revision);
    if (NULL == *module) {
        SR_LOG_ERR("Get module failed %s", module_name);
        return SR_ERR_UNKNOWN_MODEL;
    }
    return SR_ERR_OK;
}

static int
dm_list_rev_file(dm_ctx_t *dm_ctx, const char *module_name, const char *rev_date, sr_sch_revision_t *rev)
{
    CHECK_NULL_ARG3(dm_ctx, module_name, rev);
    int rc = SR_ERR_OK;

    if (NULL != rev_date){
        rev->revision = strdup(rev_date);
        CHECK_NULL_NOMEM_GOTO(rev->revision, rc, cleanup);
    }

    rc = sr_get_schema_file_name(dm_ctx->schema_search_dir, module_name, rev_date, true, (char**)&rev->file_path_yang);
    CHECK_RC_MSG_GOTO(rc, cleanup, "Get schema file name failed");

    rc = sr_get_schema_file_name(dm_ctx->schema_search_dir, module_name, rev_date, false, (char**)&rev->file_path_yin);
    CHECK_RC_MSG_GOTO(rc, cleanup, "Get schema file name failed");

    if (-1 == access(rev->file_path_yang, F_OK)) {
        free((void*)rev->file_path_yang);
        rev->file_path_yang = NULL;
    }
    if (-1 == access(rev->file_path_yin, F_OK)) {
        free((void*)rev->file_path_yin);
        rev->file_path_yin = NULL;
    }
    return rc;

cleanup:
    free((void*)rev->revision);
    free((void*)rev->file_path_yang);
    free((void*)rev->file_path_yin);
    return rc;
}
/**
 * @brief Fills the schema_t structure for one module all its revisions and submodules
 * @param [in] dm_ctx
 * @param [in] module
 * @param [in] schs
 * @return Error code (SR_ERR_OK on success)
 */
static int
dm_list_module(dm_ctx_t *dm_ctx, const char *module_name, const char *revision, sr_schema_t *schema)
{
    CHECK_NULL_ARG3(dm_ctx, module_name, schema);

    int rc = SR_ERR_INTERNAL;

    const struct lys_module *module = ly_ctx_get_module(dm_ctx->ly_ctx, module_name, revision);
    if (NULL == module) {
        SR_LOG_ERR("Module %s at revision %s not found", module_name, revision);
        return SR_ERR_INTERNAL;
    }
    if (NULL == module_name || NULL == module->prefix || NULL == module->ns) {
        SR_LOG_ERR_MSG("Schema information missing");
        return SR_ERR_INTERNAL;
    }

    schema->module_name = strdup(module->name);
    schema->prefix = strdup(module->prefix);
    schema->ns = strdup(module->ns);
    if (NULL == schema->module_name || NULL == schema->prefix || NULL == schema->ns) {
        SR_LOG_ERR_MSG("Duplication of string for schema_t failed");
        goto cleanup;
    }


    rc = dm_list_rev_file(dm_ctx, module_name, revision, &schema->revision);
    CHECK_RC_LOG_GOTO(rc, cleanup, "List rev file failed module %s", module->name);

    uint8_t *state = NULL;
    size_t feature_cnt = 0;
    size_t enabled = 0;
    const char **features = lys_features_list(module, &state);

    while (NULL != features[feature_cnt]) feature_cnt++;

    for (size_t i = 0; i<feature_cnt; i++) {
        if (state[i]==1) {
            enabled++;
        }
    }

    if (feature_cnt > 0) {
        schema->enabled_features = calloc(feature_cnt, sizeof(*schema->enabled_features));
        CHECK_NULL_NOMEM_GOTO(schema->enabled_features, rc, cleanup);
        for (size_t i = 0; i<feature_cnt; i++) {
            if (state[i] == 1) {
                schema->enabled_features[schema->enabled_feature_cnt] = strdup(features[i]);
                CHECK_NULL_NOMEM_GOTO(schema->enabled_features[schema->enabled_feature_cnt], rc, cleanup);
                schema->enabled_feature_cnt++;
            }
        }
    }
    free(features);
    free(state);

    schema->submodules = calloc(module->inc_size, sizeof(*schema->submodules));
    CHECK_NULL_NOMEM_GOTO(schema->submodules, rc, cleanup);

    for (size_t s = 0; s < module->inc_size; s++){
        const struct lys_submodule *sub = module->inc[s].submodule;
        if (NULL == sub->name) {
            SR_LOG_ERR_MSG("Missing schema information");
            rc = SR_ERR_INTERNAL;
            goto cleanup;
        }
        schema->submodules[s].submodule_name = strdup(sub->name);
        CHECK_NULL_NOMEM_GOTO(schema->submodules[s].submodule_name, rc, cleanup);

        rc = dm_list_rev_file(dm_ctx, sub->name, sub->rev[0].date, &schema->submodules[s].revision);
        CHECK_RC_LOG_GOTO(rc, cleanup, "List rev file failed module %s", module->name);

        schema->submodule_count++;
    }
    return rc;

cleanup:
    sr_free_schema(schema);
    return rc;
}

static const char *
dm_get_module_revision(struct lyd_node *module)
{
    int rc = 0;
    const char *result = NULL;
    CHECK_NULL_ARG_NORET(rc, module);
    if (0 != rc) {
        return NULL;
    }
    struct ly_set *rev = lyd_get_node(module, "revision");
    if (NULL == rev) {
        SR_LOG_ERR_MSG("Getting module revision failed");
        return NULL;
    }
    if (0 == rev->number){
        ly_set_free(rev);
    } else {
        result = ((struct lyd_node_leaf_list *)rev->set.d[0])->value_str;
        if (0 == strcmp(result,"")){
            result = NULL;
        }
    }
    ly_set_free(rev);
    return result;

}

int
dm_list_schemas(dm_ctx_t *dm_ctx, dm_session_t *dm_session, sr_schema_t **schemas, size_t *schema_count)
{
    CHECK_NULL_ARG4(dm_ctx, dm_session, schemas, schema_count);
    int rc = SR_ERR_OK;
    *schemas = NULL;
    *schema_count = 0;

    struct lyd_node *info = ly_ctx_info(dm_ctx->ly_ctx);
    if (NULL == info) {
        SR_LOG_ERR("No info data found %d", ly_errno);
        return SR_ERR_INTERNAL;
    }

    struct ly_set *modules = lyd_get_node(info, "/ietf-yang-library:modules-state/module/name");
    if (NULL == modules) {
        SR_LOG_ERR_MSG ("Error during module listing");
        rc = SR_ERR_INTERNAL;
        goto cleanup;
    } else if (0 == modules->number) {
        goto cleanup;
    }

    *schemas = calloc(modules->number, sizeof(**schemas));
    CHECK_NULL_NOMEM_GOTO(*schemas, rc, cleanup);

    for (unsigned int i = 0; i < modules->number; i++) {
        const char *revision = dm_get_module_revision(modules->set.d[i]->parent);
        const char *module_name = ((struct lyd_node_leaf_list *) modules->set.d[i])->value_str;
        if (dm_is_module_disabled(dm_ctx, module_name)){
            SR_LOG_WRN("Module %s is disabled and will not be included in list schema", module_name);
            continue;
        }
        rc = dm_list_module(dm_ctx, module_name, revision, &(*schemas)[*schema_count]);
        CHECK_RC_MSG_GOTO(rc, cleanup, "Filling sr_schema_t failed");
        (*schema_count)++;
    }

    /* return only files where we can locate schema files */
    for (int i = *schema_count - 1; i >= 0 ; i--) {
        sr_schema_t *s = &((*schemas)[i]);
        if (NULL == s->revision.file_path_yang && NULL == s->revision.file_path_yin){
            sr_free_schema(s);
            memmove(&(*schemas)[i],
                    &(*schemas)[i+1],
                    (*schema_count - i - 1) * sizeof(*s));
            (*schema_count)--;
        }
    }

cleanup:
    if (SR_ERR_OK != rc) {
       sr_free_schemas(*schemas, *schema_count);
       *schemas = NULL;
       *schema_count = 0;
    }
    ly_set_free(modules);
    lyd_free_withsiblings(info);
    return rc;
}

int
dm_get_schema(dm_ctx_t *dm_ctx, const char *module_name, const char *module_revision, const char *submodule_name, bool yang_format, char **schema)
{
    CHECK_NULL_ARG2(dm_ctx, module_name);
    int rc = SR_ERR_OK;

    const struct lys_module *module = ly_ctx_get_module(dm_ctx->ly_ctx, module_name, module_revision);
    if (NULL == module) {
        SR_LOG_ERR("Module %s with revision %s was not found", module_name, module_revision);
        return SR_ERR_NOT_FOUND;
    }

    if (NULL == submodule_name){
        /* module*/
        rc = lys_print_mem(schema, module, yang_format ? LYS_OUT_YANG: LYS_OUT_YIN, NULL);
        if (0 != rc) {
            SR_LOG_ERR("Module %s print failed.", module->name);
            return SR_ERR_INTERNAL;
        }
        return SR_ERR_OK;
    }

    /* submodule */
    const struct lys_submodule *submodule = ly_ctx_get_submodule2(module, submodule_name);
    if (NULL == submodule) {
        SR_LOG_ERR("Submodule %s of module %s (%s) was not found.", submodule_name, module_name, module_revision);
        return SR_ERR_NOT_FOUND;
    }

    rc = lys_print_mem(schema, (const struct lys_module *) submodule, yang_format ? LYS_OUT_YANG: LYS_OUT_YIN, NULL);
    if (0 != rc) {
        SR_LOG_ERR("Submodule %s print failed.", submodule->name);
        return SR_ERR_INTERNAL;
    }
    return SR_ERR_OK;

}

int
dm_validate_session_data_trees(dm_ctx_t *dm_ctx, dm_session_t *session, sr_error_info_t **errors, size_t *err_cnt)
{
    CHECK_NULL_ARG4(dm_ctx, session, errors, err_cnt);
    int rc = SR_ERR_OK;

    size_t cnt = 0;
    *err_cnt = 0;
    dm_data_info_t *info = NULL;
    while (NULL != (info = sr_btree_get_at(session->session_modules, cnt))) {
        /* loaded data trees are valid, so check only the modified ones */
        if (info->modified) {
            if (NULL == info->module || NULL == info->module->name) {
                SR_LOG_ERR_MSG("Missing schema information");
                sr_free_errors(*errors, *err_cnt);
                return SR_ERR_INTERNAL;
            }
            if (NULL != info->node && 0 != lyd_validate(&info->node, LYD_OPT_STRICT | LYD_OPT_NOAUTODEL | LYD_OPT_CONFIG)) {
                SR_LOG_DBG("Validation failed for %s module", info->module->name);
                (*err_cnt)++;
                sr_error_info_t *tmp_err = realloc(*errors, *err_cnt * sizeof(**errors));
                if (NULL == tmp_err){
                    SR_LOG_ERR_MSG("Memory allocation failed");
                    sr_free_errors(*errors, *err_cnt - 1);
                    return SR_ERR_NOMEM;
                }
                *errors = tmp_err;
                (*errors)[(*err_cnt)-1].message = strdup(ly_errmsg());
                (*errors)[(*err_cnt)-1].xpath = strdup(ly_errpath());

                rc = SR_ERR_VALIDATION_FAILED;
            } else {
                SR_LOG_DBG("Validation succeeded for '%s' module", info->module->name);
            }
        }
        cnt++;
    }
    return rc;
}

int
dm_discard_changes(dm_ctx_t *dm_ctx, dm_session_t *session)
{
    CHECK_NULL_ARG2(dm_ctx, session);
    int rc = SR_ERR_OK;

    sr_btree_cleanup(session->session_modules);
    session->session_modules = NULL;

    rc = sr_btree_init(dm_data_info_cmp, dm_data_info_free, &session->session_modules);
    CHECK_RC_MSG_RETURN(rc, "Binary tree allocation failed");
    dm_free_sess_operations(session->operations, session->oper_count);
    session->operations = NULL;
    session->oper_count = 0;
    session->oper_size  = 0;

    return SR_ERR_OK;
}

static int
dm_is_info_copy_uptodate(const char *file_name, const dm_data_info_t *info, bool *res)
{
    CHECK_NULL_ARG(info);
    int rc;
#ifdef HAVE_STAT_ST_MTIM
        struct stat st = {0};
        rc = stat(file_name, &st);
        if (-1 == rc) {
            SR_LOG_ERR_MSG("Stat failed");
            return SR_ERR_INTERNAL;
        }
        struct timespec now;
        clock_gettime(CLOCK_REALTIME, &now);
        SR_LOG_DBG("Session copy %s: mtime sec=%lld nsec=%lld", info->module->name,
                (long long) info->timestamp.tv_sec,
                (long long) info->timestamp.tv_nsec);
        SR_LOG_DBG("Loaded module %s: mtime sec=%lld nsec=%lld", info->module->name,
                (long long) st.st_mtim.tv_sec,
                (long long) st.st_mtim.tv_nsec);
        SR_LOG_DBG("Current time: mtime sec=%lld nsec=%lld",
                (long long) now.tv_sec,
                (long long) now.tv_nsec);
        /* check if we should update session copy conditions
         * is the negation of the optimized commit */
        if (info->timestamp.tv_sec != st.st_mtim.tv_sec ||
            info->timestamp.tv_nsec != st.st_mtim.tv_nsec ||
            (now.tv_sec == st.st_mtim.tv_sec && difftime(now.tv_nsec, st.st_mtim.tv_nsec) < NANOSEC_THRESHOLD)) {
            SR_LOG_DBG("Module %s will be refreshed", info->module->name);
            *res = false;

        } else {
            *res = true;
        }
#else
        *res = false;
#endif
        return SR_ERR_OK;

}

int
dm_update_session_data_trees(dm_ctx_t *dm_ctx, dm_session_t *session, struct ly_set **up_to_date_models)
{
    CHECK_NULL_ARG3(dm_ctx, session, up_to_date_models);
    int rc = SR_ERR_OK;
    int fd = -1;
    char *file_name = NULL;
    dm_data_info_t *info = NULL;
    size_t i = 0;
    struct ly_set *to_be_refreshed = NULL, *up_to_date = NULL;
    to_be_refreshed = ly_set_new();
    up_to_date = ly_set_new();

    CHECK_NULL_NOMEM_GOTO(to_be_refreshed, rc, cleanup);
    CHECK_NULL_NOMEM_GOTO(up_to_date, rc, cleanup);

    while (NULL != (info = sr_btree_get_at(session->session_modules, i++))) {
        rc = sr_get_data_file_name(dm_ctx->data_search_dir, info->module->name, session->datastore, &file_name);
        CHECK_RC_MSG_GOTO(rc, cleanup, "Get data file name failed");
        ac_set_user_identity(dm_ctx->ac_ctx, session->user_credentials);
        fd = open(file_name, O_RDONLY);
        ac_unset_user_identity(dm_ctx->ac_ctx);

        if (-1 == fd) {
            SR_LOG_DBG("File %s can not be opened for read write", file_name);
            if (EACCES == errno) {
                SR_LOG_WRN("File %s can not be opened because of authorization", file_name);
            } else if (ENOENT == errno) {
                SR_LOG_DBG("File %s does not exist, trying to create an empty one", file_name);
            }
            /* skip data trees that was not successfully opened */
            free(file_name);
            file_name = NULL;
            continue;
        }

        /*  to lock for read, blocking */
        rc = sr_lock_fd(fd, false, false);

        bool copy_uptodate = false;
        rc = dm_is_info_copy_uptodate(file_name, info, &copy_uptodate);
        if (SR_ERR_OK != rc) {
            SR_LOG_ERR_MSG("File up to date check failed");
            close(fd);
            goto cleanup;
        }

        if (copy_uptodate) {
            if (info->modified) {
                ly_set_add(up_to_date, (void *) info->module->name);
            }
        } else {
            SR_LOG_DBG("Module %s will be refreshed", info->module->name);
            ly_set_add(to_be_refreshed, info);
        }
        free(file_name);
        file_name = NULL;
        close(fd);

    }

    for (i = 0; i < to_be_refreshed->number; i++) {
        sr_btree_delete(session->session_modules, to_be_refreshed->set.g[i]);
    }

cleanup:
    ly_set_free(to_be_refreshed);
    if (SR_ERR_OK == rc){
        *up_to_date_models = up_to_date;
    } else{
        ly_set_free(up_to_date);
    }
    free(file_name);
    return rc;
}

void
dm_remove_operations_with_error(dm_session_t *session)
{
    CHECK_NULL_ARG_VOID(session);
    for (int i = session->oper_count-1; i >=0 ; i--) {
        dm_sess_op_t *op = &session->operations[i];
        if (op->has_error){
            dm_free_sess_op(op);
            memmove(&session->operations[i],
                    &session->operations[i+1],
                    (session->oper_count-i-1)*sizeof(*op));
            session->oper_count--;
        }
    }
}

void
dm_free_commit_context(dm_ctx_t *dm_ctx, dm_commit_context_t *c_ctx)
{
    CHECK_NULL_ARG_VOID(c_ctx);
    for (size_t i = 0; i < c_ctx->modif_count; i++) {
        close(c_ctx->fds[i]);
    }
    free(c_ctx->fds);
    free(c_ctx->existed);
    ly_set_free(c_ctx->up_to_date_models);
    c_ctx->up_to_date_models = NULL;
    c_ctx->fds = NULL;
    c_ctx->existed = NULL;
    c_ctx->modif_count = 0;

    dm_session_stop(dm_ctx, c_ctx->session);
    c_ctx->session = NULL;
    free(c_ctx);
}

int
dm_commit_prepare_context(dm_ctx_t *dm_ctx, dm_session_t *session, dm_commit_context_t **commit_ctx)
{
    CHECK_NULL_ARG2(session, commit_ctx);
    dm_data_info_t *info = NULL;
    size_t i = 0;
    int rc = SR_ERR_OK;
    dm_commit_context_t *c_ctx = NULL;
    c_ctx = calloc(1, sizeof(*c_ctx));
    CHECK_NULL_NOMEM_RETURN(c_ctx);

    c_ctx->modif_count = 0;
    /* count modified files */
    while (NULL != (info = sr_btree_get_at(session->session_modules, i))) {
        if (info->modified) {
            c_ctx->modif_count++;
        }
        i++;
    }

    SR_LOG_DBG("Commit: In the session there are %zu / %zu modified models", c_ctx->modif_count, i);

    if (0 == session->oper_count && 0 != c_ctx->modif_count) {
        SR_LOG_WRN_MSG("No operation logged, however data tree marked as modified");
        c_ctx->modif_count = 0;
        *commit_ctx = c_ctx;
        return SR_ERR_OK;
    }

    c_ctx->fds = calloc(c_ctx->modif_count, sizeof(*c_ctx->fds));
    CHECK_NULL_NOMEM_GOTO(c_ctx->fds, rc, cleanup);
    c_ctx->existed = calloc(c_ctx->modif_count, sizeof(*c_ctx->existed));
    CHECK_NULL_NOMEM_GOTO(c_ctx->existed, rc, cleanup);

    /* create commit session */
    rc = dm_session_start(dm_ctx, session->user_credentials, session->datastore, &c_ctx->session);
    CHECK_RC_MSG_GOTO(rc, cleanup, "Commit session initialization failed");

    c_ctx->up_to_date_models = ly_set_new();
    CHECK_NULL_NOMEM_GOTO(c_ctx->up_to_date_models, rc, cleanup);

    /* set pointer to the list of operations to be committed */
    c_ctx->operations = session->operations;
    c_ctx->oper_count = session->oper_count;

    *commit_ctx = c_ctx;
    return rc;

cleanup:
    dm_free_commit_context(dm_ctx, c_ctx);
    return rc;
}

int
dm_commit_load_modified_models(dm_ctx_t *dm_ctx, const dm_session_t *session, dm_commit_context_t *c_ctx)
{
    CHECK_NULL_ARG(c_ctx);
    CHECK_NULL_ARG5(dm_ctx, session, c_ctx->session, c_ctx->fds, c_ctx->existed);
    CHECK_NULL_ARG(c_ctx->up_to_date_models);
    dm_data_info_t *info = NULL;
    size_t i = 0;
    size_t count = 0;
    int rc = SR_ERR_OK;
    char *file_name = NULL;
    c_ctx->modif_count = 0; /* how many file descriptors should be closed on cleanup */

    while (NULL != (info = sr_btree_get_at(session->session_modules, i++))) {
        if (info->modified) {
            rc = dm_lock_module(dm_ctx, c_ctx->session, (char *) info->module->name);
            if (SR_ERR_LOCKED == rc) {
                /* check if the lock is hold by session that issued commit */
                rc = dm_lock_module(dm_ctx, (dm_session_t *) session, (char *) info->module->name);
            }
            CHECK_RC_LOG_RETURN(rc, "Module %s can not be locked", info->module->name);
        }
    }
    i = 0;

    ac_set_user_identity(dm_ctx->ac_ctx, session->user_credentials);

    while (NULL != (info = sr_btree_get_at(session->session_modules, i++))) {
        if (!info->modified) {
            continue;
        }
        rc = sr_get_data_file_name(dm_ctx->data_search_dir, info->module->name, session->datastore, &file_name);
        CHECK_RC_MSG_GOTO(rc, cleanup, "Get data file name failed");

        c_ctx->fds[count] = open(file_name, O_RDWR);
        if (-1 == c_ctx->fds[count]) {
            SR_LOG_DBG("File %s can not be opened for read write", file_name);
            if (EACCES == errno) {
                SR_LOG_ERR("File %s can not be opened because of authorization", file_name);
                rc = SR_ERR_UNAUTHORIZED;
                goto cleanup;
            }

            if (ENOENT == errno) {
                SR_LOG_DBG("File %s does not exist, trying to create an empty one", file_name);
                c_ctx->fds[count] = open(file_name, O_RDWR | O_CREAT, S_IRUSR | S_IWUSR | S_IRGRP | S_IWGRP | S_IROTH | S_IWOTH);
                if (-1 == c_ctx->fds[count]) {
                    SR_LOG_ERR("File %s can not be created", file_name);
                    rc = SR_ERR_IO;
                    goto cleanup;
                }
            }
        } else {
            c_ctx->existed[count] = true;
        }
        /* file was opened successfully increment the number of files to be closed */
        c_ctx->modif_count++;
        /* try to lock for write, non-blocking */
        rc = sr_lock_fd(c_ctx->fds[count], true, false);
        if (SR_ERR_OK != rc) {
            SR_LOG_ERR("Locking of file '%s' failed: %s.", file_name, sr_strerror(rc));
            rc = SR_ERR_COMMIT_FAILED;
            goto cleanup;
        }
        dm_data_info_t *di = NULL;

        bool copy_uptodate = false;
        rc = dm_is_info_copy_uptodate(file_name, info, &copy_uptodate);
        CHECK_RC_MSG_GOTO(rc, cleanup, "File up to date check failed");

        if (copy_uptodate) {
            SR_LOG_DBG("Timestamp for the model %s matches, ops will be skipped", info->module->name);
            rc = ly_set_add(c_ctx->up_to_date_models, (void *) info->module->name);
            if (0 != rc) {
                SR_LOG_ERR_MSG("Adding to ly set failed");
                rc = SR_ERR_INTERNAL;
                goto cleanup;
            }
            di = calloc(1, sizeof (*di));
            CHECK_NULL_NOMEM_GOTO(di, rc, cleanup);
            di->node = sr_dup_datatree(info->node);
            if (NULL != info->node && NULL == di->node) {
                SR_LOG_ERR_MSG("Data tree duplication failed");
                rc = SR_ERR_INTERNAL;
                dm_data_info_free(di);
                goto cleanup;
            }
            di->module = info->module;
        } else {
            /* if the file existed pass FILE 'r+', otherwise pass -1 because there is 'w' fd already */
            rc = dm_load_data_tree_file(dm_ctx, c_ctx->existed[count] ? c_ctx->fds[count] : -1, file_name, info->module, &di);
            CHECK_RC_MSG_GOTO(rc, cleanup, "Loading data file failed");
        }

        rc = sr_btree_insert(c_ctx->session->session_modules, (void *) di);
        if (SR_ERR_OK != rc) {
            SR_LOG_ERR("Insert into commit session avl failed module %s", info->module->name);
            dm_data_info_free(di);
            goto cleanup;
        }
        free(file_name);
        file_name = NULL;

        count++;
    }

    ac_unset_user_identity(dm_ctx->ac_ctx);

    return rc;

cleanup:
    ac_unset_user_identity(dm_ctx->ac_ctx);
    free(file_name);
    return rc;
}

int
dm_commit_write_files(dm_session_t *session, dm_commit_context_t *c_ctx)
{
    CHECK_NULL_ARG2(session, c_ctx);
    int rc = SR_ERR_OK;
    int ret = 0;
    size_t i = 0;
    size_t count = 0;
    dm_data_info_t *info = NULL;

    /* write data trees */
    i = 0;
    dm_data_info_t *merged_info = NULL;
    while (NULL != (info = sr_btree_get_at(session->session_modules, i))) {
        if (info->modified) {
            /* get merged info */
            merged_info = sr_btree_search(c_ctx->session->session_modules, info);
            if (NULL == merged_info) {
                SR_LOG_ERR("Merged data info %s not found", info->module->name);
                rc = SR_ERR_INTERNAL;
                continue;
            }
<<<<<<< HEAD
            ret = ftruncate(c_ctx->fds[count], 0);
            if (0 == ret) {
                ly_errno = LY_SUCCESS;
                ret = lyd_print_fd(c_ctx->fds[count], merged_info->node, LYD_XML, LYP_WITHSIBLINGS | LYP_FORMAT);
            }
            if (0 == ret) {
                ret = fsync(c_ctx->fds[count]);
            }
            if (0 != ret) {
                SR_LOG_ERR("Failed to write data of '%s' module: %s", info->module->name,
                        (ly_errno != LY_SUCCESS) ? ly_errmsg() : strerror(errno));
=======
            lyd_wd_cleanup(&merged_info->node, 0);
            if (0 != lyd_print_fd(c_ctx->fds[count], merged_info->node, LYD_XML, LYP_WITHSIBLINGS | LYP_FORMAT)) {
                SR_LOG_ERR("Failed to write output for %s", info->module->name);
>>>>>>> ef99d6de
                rc = SR_ERR_INTERNAL;
            } else {
                SR_LOG_DBG("Data successfully written for module '%s'", info->module->name);
            }
            count++;
        }
        i++;
    }
    return rc;
}

int
dm_commit_notify(dm_ctx_t *dm_ctx, dm_session_t *session, dm_commit_context_t *c_ctx)
{
    CHECK_NULL_ARG3(dm_ctx, session, c_ctx);
    int rc = SR_ERR_OK;
    size_t i = 0;
    dm_data_info_t *info = NULL;

    if (SR_DS_RUNNING == session->datastore) {
        SR_LOG_DBG_MSG("Sending notifications about the changes made in running datastore...");
        i = 0;
        while (NULL != (info = sr_btree_get_at(session->session_modules, i))) {
            if (info->modified) {
                rc = np_module_change_notify(dm_ctx->np_ctx, info->module->name);
                if (SR_ERR_OK != rc) {
                    SR_LOG_WRN("Unable to send notifications about the changes made in the '%s' module.", info->module->name);
                }
            }
            i++;
        }
    }

    return SR_ERR_OK;
}

int
dm_feature_enable(dm_ctx_t *dm_ctx, const char *module_name, const char *feature_name, bool enable)
{
    CHECK_NULL_ARG3(dm_ctx, module_name, feature_name);
    int rc = SR_ERR_OK;

    pthread_rwlock_wrlock(&dm_ctx->lyctx_lock);

    const struct lys_module *module = ly_ctx_get_module(dm_ctx->ly_ctx, module_name, NULL);
    if (NULL == module){
        pthread_rwlock_unlock(&dm_ctx->lyctx_lock);
        SR_LOG_ERR("Module %s was not found", module_name);
        return SR_ERR_UNKNOWN_MODEL;
    }
    rc = enable ? lys_features_enable(module, feature_name) : lys_features_disable(module, feature_name);
    pthread_rwlock_unlock(&dm_ctx->lyctx_lock);

    if (1 == rc) {
        SR_LOG_ERR("Unknown feature %s in model %s", feature_name, module_name);
    }

    return rc;
}

int
dm_install_module(dm_ctx_t *dm_ctx, const char *module_name, const char *revision)
{
    CHECK_NULL_ARG2(dm_ctx, module_name);

    pthread_rwlock_wrlock(&dm_ctx->lyctx_lock);

    /* if module is disabled require sysrepo restart to its reinstall*/
    if (dm_is_module_disabled(dm_ctx, module_name)) {
        pthread_rwlock_unlock(&dm_ctx->lyctx_lock);
        SR_LOG_WRN("To install module %s sysrepo must be restarted", module_name);
        return SR_ERR_INTERNAL;
    }
    const struct lys_module *module = ly_ctx_load_module(dm_ctx->ly_ctx, module_name, revision);
    pthread_rwlock_unlock(&dm_ctx->lyctx_lock);

    if (NULL == module) {
        SR_LOG_ERR("Module %s with revision %s was not found", module_name, revision);
        return SR_ERR_NOT_FOUND;
    } else {
        return SR_ERR_OK;
    }
}

int
dm_uninstall_module(dm_ctx_t *dm_ctx, const char *module_name, const char *revision)
{
    CHECK_NULL_ARG2(dm_ctx, module_name);
    int rc = SR_ERR_OK;

    pthread_rwlock_wrlock(&dm_ctx->lyctx_lock);
    const struct lys_module *module = ly_ctx_get_module(dm_ctx->ly_ctx, module_name, revision);

    if (NULL == module) {
        SR_LOG_ERR("Module %s with revision %s was not found", module_name, revision);
        rc = SR_ERR_NOT_FOUND;
    } else {
        ly_set_add(dm_ctx->disabled_sch, (void *) module->name);
        rc = SR_ERR_OK;
    }

    pthread_rwlock_unlock(&dm_ctx->lyctx_lock);
    return rc;
}

static int
dm_copy_config(dm_ctx_t *dm_ctx, dm_session_t *session, const struct ly_set *modules, sr_datastore_t src, sr_datastore_t dst)
{
    CHECK_NULL_ARG2(dm_ctx, modules);
    int rc = SR_ERR_OK;
    dm_session_t *src_session = NULL;
    dm_session_t *dst_session = NULL;
    struct lys_module *module = NULL;
    dm_data_info_t **src_infos = NULL;
    size_t opened_files = 0;
    char *file_name = NULL;
    int *fds = NULL;

    if (src == dst || 0 == modules->number){
        return rc;
    }

    src_infos = calloc(modules->number, sizeof(*src_infos));
    CHECK_NULL_NOMEM_GOTO(src_infos, rc, cleanup);
    fds = calloc(modules->number, sizeof(*fds));
    CHECK_NULL_NOMEM_GOTO(fds, rc, cleanup);

    /* create source session */
    rc = dm_session_start(dm_ctx, (session != NULL ? session->user_credentials : NULL), src, &src_session);
    CHECK_RC_MSG_GOTO(rc, cleanup, "Creating of temporary session failed");

    /* create destination session */
    rc = dm_session_start(dm_ctx, (session != NULL ? session->user_credentials : NULL), dst, &dst_session);
    CHECK_RC_MSG_GOTO(rc, cleanup, "Creating of temporary session failed");

    for (size_t i = 0; i < modules->number; i++){
        module = (struct lys_module *) modules->set.g[i];
        /* lock module in source ds */
        rc = dm_lock_module(dm_ctx, src_session, (char *) module->name);
        if (SR_ERR_LOCKED == rc && NULL != session && src == session->datastore) {
            /* check if the lock is hold by session that issued copy-config */
            rc = dm_lock_module(dm_ctx, session, (char *) module->name);
        }
        CHECK_RC_LOG_GOTO(rc, cleanup, "Module %s can not be locked in source datastore", module->name);

        /* lock module in destination */
        rc = dm_lock_module(dm_ctx, dst_session, (char *) module->name);
        if (SR_ERR_LOCKED == rc && NULL != session && dst == session->datastore) {
            /* check if the lock is hold by session that issued copy-config */
            rc = dm_lock_module(dm_ctx, session, (char *) module->name);
        }
        CHECK_RC_LOG_GOTO(rc, cleanup, "Module %s can not be locked in destination datastore", module->name);

        /* load data tree to be copied*/
        rc = dm_get_data_info(dm_ctx, src_session, module->name, &(src_infos[i]));
        CHECK_RC_MSG_GOTO(rc, cleanup, "Get data info failed");

        /* create data file name */
        rc = sr_get_data_file_name(dm_ctx->data_search_dir, module->name, dst_session->datastore, &file_name);
        CHECK_RC_MSG_GOTO(rc, cleanup, "Get data file name failed");

        if (NULL != session) {
            ac_set_user_identity(dm_ctx->ac_ctx, session->user_credentials);
        }
        fds[opened_files] = open(file_name, O_RDWR | O_TRUNC);
        if (NULL != session) {
            ac_unset_user_identity(dm_ctx->ac_ctx);
        }
        if (-1 == fds[opened_files]) {
            SR_LOG_ERR("File %s can not be opened", file_name);
            free(file_name);
            goto cleanup;
        }
        opened_files++;
        free(file_name);
    }

    for (size_t i = 0; i < modules->number; i++) {
        /* write dest file*/
        if (0 != lyd_print_fd(fds[i], src_infos[i]->node, LYD_XML, LYP_WITHSIBLINGS | LYP_FORMAT)){
            SR_LOG_ERR("Copy of module %s failed", module->name);
            rc = SR_ERR_INTERNAL;
        }
    }

cleanup:
    dm_session_stop(dm_ctx, src_session);
    dm_session_stop(dm_ctx, dst_session);
    for (size_t i = 0; i < opened_files; i++){
        close(fds[i]);
    }
    free(fds);
    free(src_infos);
    return rc;
}

int
dm_has_enabled_subtree(dm_ctx_t *ctx, const char *module_name, const struct lys_module **module, bool *res)
{
   CHECK_NULL_ARG3(ctx, module_name, res);
   int rc = SR_ERR_OK;
   const struct lys_module *mod = NULL;
   rc = dm_get_module(ctx, module_name, NULL, &mod);
   CHECK_RC_MSG_RETURN(rc, "Get module failed");

   *res = false;
   struct lys_node *node = mod->data;
   while (NULL != node) {
       if (dm_is_enabled_check_recursively(node)){
           *res = true;
           break;
       }
       node = node->next;
   }
   if (NULL != module) {
       *module = (struct lys_module *) mod;
   }

   return rc;
}

int
dm_enable_module_runnig(dm_ctx_t *ctx, dm_session_t *session, const char *module_name, const struct lys_module *module)
{
    CHECK_NULL_ARG2(ctx, module_name);
    bool module_enabled = false;
    char xpath[PATH_MAX] = { 0, };
    int rc = SR_ERR_OK;

    if (NULL == module) {
        /* if module is not known, get it and check if it is already enabled */
        rc = dm_has_enabled_subtree(ctx, module_name, &module, &module_enabled);
    }
    if (SR_ERR_OK == rc && !module_enabled) {
        /* f not already enabled, enable each subtree within the module */
        struct lys_node *node = module->data;
        while (NULL != node) {
            if ((LYS_CONTAINER | LYS_LIST | LYS_LEAF | LYS_LEAFLIST) & node->nodetype) {
                snprintf(xpath, PATH_MAX, "/%s:%s", node->module->name, node->name);
                rc = rp_dt_enable_xpath(ctx, session, xpath);
                if (SR_ERR_OK != rc) {
                    break;
                }
            }
            node = node->next;
        }
    }
    if (SR_ERR_OK == rc && !module_enabled) {
        /* if not already enabled, copy the data from startup */
        rc = dm_copy_module(ctx, session, module_name, SR_DS_STARTUP, SR_DS_RUNNING);
    }
    return rc;
}

int
dm_copy_module(dm_ctx_t *dm_ctx, dm_session_t *session, const char *module_name, sr_datastore_t src, sr_datastore_t dst)
{
    CHECK_NULL_ARG2(dm_ctx, module_name);
    struct ly_set *module_set = NULL;
    const struct lys_module *module = NULL;
    int rc = SR_ERR_OK;

    module_set = ly_set_new();
    CHECK_NULL_NOMEM_RETURN(module_set);

    rc = dm_get_module(dm_ctx, module_name, NULL, &module);
    CHECK_RC_MSG_GOTO(rc, cleanup, "dm_get_module failed");

    if (0 != ly_set_add(module_set, (struct lys_module *) module)){
        SR_LOG_ERR_MSG("ly_set_add failed");
        goto cleanup;
    }

    rc = dm_copy_config(dm_ctx, session, module_set, src, dst);
    CHECK_RC_MSG_GOTO(rc, cleanup, "Dm copy config failed");

cleanup:
    ly_set_free(module_set);
    return rc;
}

int
dm_copy_all_models(dm_ctx_t *dm_ctx, dm_session_t *session, sr_datastore_t src, sr_datastore_t dst)
{
    CHECK_NULL_ARG2(dm_ctx, session);
    struct ly_set *enabled_modules = NULL;
    sr_schema_t *schemas = NULL;
    size_t count = 0;
    const struct lys_module *module = NULL;
    int rc = SR_ERR_OK;

    enabled_modules = ly_set_new();
    CHECK_NULL_NOMEM_RETURN(enabled_modules);

    rc = dm_list_schemas(dm_ctx, session, &schemas, &count);
    CHECK_RC_MSG_GOTO(rc, cleanup, "List schemas failed");

    /* find enable subtrees */
    for (size_t i = 0; i < count; i++) {
        bool enabled = false;
        rc = dm_has_enabled_subtree(dm_ctx, schemas[i].module_name, &module, &enabled);
        CHECK_RC_LOG_GOTO(rc, cleanup, "Has enabled subtree failed %s", schemas[i].module_name);

        if (!enabled) {
            continue;
        }
        if (0 != ly_set_add(enabled_modules, (struct lys_module *)module)) {
            SR_LOG_ERR_MSG("ly_set_add failed");
            goto cleanup;
        }
    }
    rc = dm_copy_config(dm_ctx, session, enabled_modules, src, dst);
    CHECK_RC_MSG_GOTO(rc, cleanup, "Dm copy config failed");

cleanup:
    ly_set_free(enabled_modules);
    sr_free_schemas(schemas, count);
    return rc;
}<|MERGE_RESOLUTION|>--- conflicted
+++ resolved
@@ -1776,10 +1776,10 @@
                 rc = SR_ERR_INTERNAL;
                 continue;
             }
-<<<<<<< HEAD
             ret = ftruncate(c_ctx->fds[count], 0);
             if (0 == ret) {
-                ly_errno = LY_SUCCESS;
+                lyd_wd_cleanup(&merged_info->node, 0);
+                ly_errno = LY_SUCCESS; /* needed to check if the error was in libyang or not below */
                 ret = lyd_print_fd(c_ctx->fds[count], merged_info->node, LYD_XML, LYP_WITHSIBLINGS | LYP_FORMAT);
             }
             if (0 == ret) {
@@ -1788,11 +1788,6 @@
             if (0 != ret) {
                 SR_LOG_ERR("Failed to write data of '%s' module: %s", info->module->name,
                         (ly_errno != LY_SUCCESS) ? ly_errmsg() : strerror(errno));
-=======
-            lyd_wd_cleanup(&merged_info->node, 0);
-            if (0 != lyd_print_fd(c_ctx->fds[count], merged_info->node, LYD_XML, LYP_WITHSIBLINGS | LYP_FORMAT)) {
-                SR_LOG_ERR("Failed to write output for %s", info->module->name);
->>>>>>> ef99d6de
                 rc = SR_ERR_INTERNAL;
             } else {
                 SR_LOG_DBG("Data successfully written for module '%s'", info->module->name);
